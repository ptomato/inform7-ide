/*  Copyright (C) 2008, 2009, 2010, 2011 P. F. Chimento
 *  This file is part of GNOME Inform 7.
 *
 *  This program is free software: you can redistribute it and/or modify
 *  it under the terms of the GNU General Public License as published by
 *  the Free Software Foundation, either version 3 of the License, or
 *  (at your option) any later version.
 *
 *  This program is distributed in the hope that it will be useful,
 *  but WITHOUT ANY WARRANTY; without even the implied warranty of
 *  MERCHANTABILITY or FITNESS FOR A PARTICULAR PURPOSE.  See the
 *  GNU General Public License for more details.
 *
 *  You should have received a copy of the GNU General Public License
 *  along with this program.  If not, see <http://www.gnu.org/licenses/>.
 */

#ifndef _APP_PRIVATE_H_
#define _APP_PRIVATE_H_

#include <glib.h>
#include <gtk/gtk.h>
#include "app.h"

typedef struct {
	/* Action Groups */
	GtkActionGroup *app_action_group;
	/* List of open documents */
	GSList *document_list;
	/* Application directories */
<<<<<<< HEAD
	gchar *datadir;
	gchar *libexecdir;
=======
	GFile *datadir;
	GFile *libexecdir;
>>>>>>> 8f03d7cd
	/* File monitor for extension directory */
	GFileMonitor *extension_dir_monitor;
	/* Tree of installed extensions */
	GtkTreeStore *installed_extensions;
	/* Current print settings */
	GtkPrintSettings *print_settings;
	GtkPageSetup *page_setup;
	/* New project settings */
} I7AppPrivate;

#define I7_APP_PRIVATE(o) (G_TYPE_INSTANCE_GET_PRIVATE((o), I7_TYPE_APP, I7AppPrivate))
#define I7_APP_USE_PRIVATE(o,n) I7AppPrivate *n = I7_APP_PRIVATE(o)

#endif /* _APP_PRIVATE_H_ */<|MERGE_RESOLUTION|>--- conflicted
+++ resolved
@@ -28,13 +28,8 @@
 	/* List of open documents */
 	GSList *document_list;
 	/* Application directories */
-<<<<<<< HEAD
-	gchar *datadir;
-	gchar *libexecdir;
-=======
 	GFile *datadir;
 	GFile *libexecdir;
->>>>>>> 8f03d7cd
 	/* File monitor for extension directory */
 	GFileMonitor *extension_dir_monitor;
 	/* Tree of installed extensions */
