--- conflicted
+++ resolved
@@ -1,4 +1,4 @@
-/* Copyright (C) 2006-2009, 2010, 2011, 2012 P. F. Chimento
+/* Copyright (C) 2006-2009, 2010, 2011, 2012, 2013 P. F. Chimento
  * This file is part of GNOME Inform 7.
  *
  * This program is free software: you can redistribute it and/or modify
@@ -141,13 +141,8 @@
 		GSettings *prefs = i7_app_get_prefs(theapp);
 		gchar *id;
 		gtk_tree_model_get(model, &iter, ID_COLUMN, &id, -1);
-<<<<<<< HEAD
-		config_file_set_string(PREFS_STYLE_SCHEME, id);
+		g_settings_set_string(prefs, PREFS_STYLE_SCHEME, id);
 		gtk_widget_set_sensitive(app->prefs->style_remove, id && i7_app_color_scheme_is_user_scheme(i7_app_get(), id));
-=======
-		g_settings_set_string(prefs, PREFS_STYLE_SCHEME, id);
-		gtk_widget_set_sensitive(app->prefs->style_remove, id && is_user_scheme(id));
->>>>>>> feff5b74
 		g_free(id);
 	} else
 		; /* Do nothing; no selection */
