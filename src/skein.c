/* Copyright (C) 2006-2009, 2010, 2011 P. F. Chimento
 * This file is part of GNOME Inform 7.
 *
 * This program is free software: you can redistribute it and/or modify
 * it under the terms of the GNU General Public License as published by
 * the Free Software Foundation, either version 3 of the License, or
 * (at your option) any later version.
 *
 * This program is distributed in the hope that it will be useful,
 * but WITHOUT ANY WARRANTY; without even the implied warranty of
 * MERCHANTABILITY or FITNESS FOR A PARTICULAR PURPOSE.  See the
 * GNU General Public License for more details.
 *
 * You should have received a copy of the GNU General Public License
 * along with this program.  If not, see <http://www.gnu.org/licenses/>.
 */

#include <errno.h>
#include <gtk/gtk.h>
#include <gio/gio.h>
#include <glib/gi18n.h>
#include <libxml/parser.h>
#include <libxml/tree.h>
#include <goocanvas.h>

#include "skein.h"
#include "node.h"

#define VALID_ITER(iter, priv) ( \
	(iter) != NULL \
	&& (iter)->user_data != NULL \
	&& I7_IS_NODE((iter)->user_data) \
	&& (iter)->stamp == (priv)->stamp)

typedef struct _I7SkeinPrivate
{
	I7Node *root;
	I7Node *current; /* Node currently displayed in Transcript */
	I7Node *played;  /* Node currently played (yellow) */
	gboolean modified;

	gdouble hspacing;
	gdouble vspacing;
	GdkColor locked;
	GdkColor unlocked;

	GooCanvasLineDash *locked_dash;
	GooCanvasLineDash *unlocked_dash;

	int stamp; /* Stamp for identifying tree iterators belonging to this model */
} I7SkeinPrivate;

#define I7_SKEIN_PRIVATE(o)  (G_TYPE_INSTANCE_GET_PRIVATE ((o), I7_TYPE_SKEIN, I7SkeinPrivate))
#define I7_SKEIN_USE_PRIVATE I7SkeinPrivate *priv = I7_SKEIN_PRIVATE(self)

enum
{
	NEEDS_LAYOUT,
	NODE_ACTIVATE,
	DIFFERS_BADGE_ACTIVATE,
	TRANSCRIPT_THREAD_CHANGED,
	LABELS_CHANGED,
	SHOW_NODE,
	MODIFIED,
	LAST_SIGNAL
};

enum
{
	PROP_0,
	PROP_CURRENT_NODE,
	PROP_PLAYED_NODE,
	PROP_HORIZONTAL_SPACING,
	PROP_VERTICAL_SPACING,
	PROP_LOCKED_COLOR,
	PROP_UNLOCKED_COLOR
};

static guint i7_skein_signals[LAST_SIGNAL] = { 0 };

static void i7_skein_tree_model_init(GtkTreeModelIface *iface);

G_DEFINE_TYPE_EXTENDED(I7Skein, i7_skein, GOO_TYPE_CANVAS_GROUP_MODEL, 0,
    G_IMPLEMENT_INTERFACE(GTK_TYPE_TREE_MODEL, i7_skein_tree_model_init));

/* SIGNAL HANDLERS */

static void
on_node_other_notify(I7Node *node, GParamSpec *pspec, I7Skein *self)
{
	g_signal_emit_by_name(self, "modified");
}

static void
on_node_layout_notify(I7Node *node, GParamSpec *pspec, I7Skein *self)
{
	g_signal_emit_by_name(self, "needs-layout");
	on_node_other_notify(node, pspec, self);
}

static void
on_node_label_notify(I7Node *node, GParamSpec *pspec, I7Skein *self)
{
	if(i7_node_has_label(node))
		i7_skein_lock(self, i7_skein_get_thread_bottom(self, node));
	g_signal_emit_by_name(self, "labels-changed");
	on_node_layout_notify(node, pspec, self);
}

static void
on_node_transcript_notify(I7Node *node, GParamSpec *pspec, I7Skein *self)
{
	I7_SKEIN_USE_PRIVATE;
	if(!i7_skein_is_node_in_current_thread(self, node))
		return;
	GtkTreePath *path = gtk_tree_path_new_from_indices(g_node_depth(node->gnode) - 1, -1);
	GtkTreeIter iter = { priv->stamp, node };
	gtk_tree_model_row_changed(GTK_TREE_MODEL(self), path, &iter);
	gtk_tree_path_free(path);
}

static void
node_listen(I7Skein *self, I7Node *node)
{
	g_signal_connect(node, "notify::command", G_CALLBACK(on_node_layout_notify), self);
	g_signal_connect(node, "notify::command", G_CALLBACK(on_node_transcript_notify), self);
	g_signal_connect(node, "notify::label", G_CALLBACK(on_node_label_notify), self);
	g_signal_connect(node, "notify::transcript-text", G_CALLBACK(on_node_other_notify), self);
	g_signal_connect(node, "notify::transcript-text", G_CALLBACK(on_node_transcript_notify), self);
	g_signal_connect(node, "notify::expected-text", G_CALLBACK(on_node_other_notify), self);
	g_signal_connect(node, "notify::expected-text", G_CALLBACK(on_node_transcript_notify), self);
	g_signal_connect(node, "notify::locked", G_CALLBACK(on_node_layout_notify), self);
}

/* TYPE SYSTEM */

static void
i7_skein_init(I7Skein *self)
{
	I7_SKEIN_USE_PRIVATE;
	priv->root = i7_node_new(_("- start -"), "", "", "", FALSE, FALSE, 0, GOO_CANVAS_ITEM_MODEL(self));
	node_listen(self, priv->root);
	priv->current = priv->root;
	priv->played = priv->root;
	priv->modified = TRUE;
	priv->locked_dash = goo_canvas_line_dash_new(0);
	priv->unlocked_dash = goo_canvas_line_dash_new(2, 5.0, 5.0);

	priv->hspacing = 40.0;
	priv->vspacing = 40.0;
	gdk_color_parse("black", &priv->locked);
	gdk_color_parse("black", &priv->unlocked);

	priv->stamp = g_random_int();
}

static void
i7_skein_set_property(GObject *self, guint prop_id, const GValue *value, GParamSpec *pspec)
{
	I7_SKEIN_USE_PRIVATE;

	switch(prop_id) {
		case PROP_CURRENT_NODE:
			i7_skein_set_current_node(I7_SKEIN(self), I7_NODE(g_value_get_object(value)));
			break;
		case PROP_HORIZONTAL_SPACING:
			priv->hspacing = g_value_get_double(value);
			g_object_notify(self, "horizontal-spacing");
			g_signal_emit_by_name(self, "needs-layout");
			break;
		case PROP_VERTICAL_SPACING:
			priv->vspacing = g_value_get_double(value);
			g_object_notify(self, "vertical-spacing");
			g_signal_emit_by_name(self, "needs-layout");
			break;
		case PROP_LOCKED_COLOR:
			gdk_color_parse(g_value_get_string(value), &priv->locked);
			g_object_notify(self, "locked-color");
			/* TODO: Change the color of all the locked threads */
			break;
		case PROP_UNLOCKED_COLOR:
			gdk_color_parse(g_value_get_string(value), &priv->unlocked);
			g_object_notify(self, "unlocked-color");
			/* TODO: Change the color of all the unlocked threads */
			break;
		default:
			G_OBJECT_WARN_INVALID_PROPERTY_ID(self, prop_id, pspec);
	}
}

static void
i7_skein_get_property(GObject *self, guint prop_id, GValue *value, GParamSpec *pspec)
{
	I7_SKEIN_USE_PRIVATE;

	switch(prop_id) {
		case PROP_CURRENT_NODE:
			g_value_set_object(value, priv->current);
			break;
		case PROP_PLAYED_NODE:
			g_value_set_object(value, priv->played);
			break;
		case PROP_HORIZONTAL_SPACING:
			g_value_set_double(value, priv->hspacing);
			break;
		case PROP_VERTICAL_SPACING:
			g_value_set_double(value, priv->vspacing);
			break;
		default:
			G_OBJECT_WARN_INVALID_PROPERTY_ID(self, prop_id, pspec);
	}
}

static void
i7_skein_finalize(GObject *self)
{
	I7_SKEIN_USE_PRIVATE;

	g_object_unref(priv->root);
	goo_canvas_line_dash_unref(priv->unlocked_dash);

	G_OBJECT_CLASS(i7_skein_parent_class)->finalize(self);
}

/* Default signal handler */
static void
i7_skein_modified(I7Skein *self)
{
	I7_SKEIN_USE_PRIVATE;
	priv->modified = TRUE;
}

static void
i7_skein_class_init(I7SkeinClass *klass)
{
	klass->modified = i7_skein_modified;
	GObjectClass* object_class = G_OBJECT_CLASS(klass);
	object_class->set_property = i7_skein_set_property;
	object_class->get_property = i7_skein_get_property;
	object_class->finalize = i7_skein_finalize;

	/* Signals */
	/* needs-layout - skein requests view to calculate new sizes for its nodes */
	i7_skein_signals[NEEDS_LAYOUT] = g_signal_new("needs-layout",
		G_OBJECT_CLASS_TYPE(klass), G_SIGNAL_NO_RECURSE,
		G_STRUCT_OFFSET(I7SkeinClass, needs_layout), NULL, NULL,
		g_cclosure_marshal_VOID__VOID, G_TYPE_NONE, 0);
	/* node-activate - user double-clicked on a node */
	i7_skein_signals[NODE_ACTIVATE] = g_signal_new("node-activate",
		G_OBJECT_CLASS_TYPE(klass), 0,
		G_STRUCT_OFFSET(I7SkeinClass, node_activate), NULL, NULL,
		g_cclosure_marshal_VOID__OBJECT, G_TYPE_NONE, 1, I7_TYPE_NODE);
	/* differs-badge-activate - user double-clicked on a differs badge */
	i7_skein_signals[DIFFERS_BADGE_ACTIVATE] = g_signal_new("differs-badge-activate",
		G_OBJECT_CLASS_TYPE(klass), 0,
		G_STRUCT_OFFSET(I7SkeinClass, differs_badge_activate), NULL, NULL,
		g_cclosure_marshal_VOID__OBJECT, G_TYPE_NONE, 1, I7_TYPE_NODE);
	/* transcript-thread-changed */
	i7_skein_signals[TRANSCRIPT_THREAD_CHANGED] = g_signal_new("transcript-thread-changed",
		G_OBJECT_CLASS_TYPE(klass), 0,
		G_STRUCT_OFFSET(I7SkeinClass, transcript_thread_changed), NULL, NULL,
		g_cclosure_marshal_VOID__VOID, G_TYPE_NONE, 0);
	/* labels-changed - for controlling the 'labels' dropdown menu */
	i7_skein_signals[LABELS_CHANGED] = g_signal_new("labels-changed",
		G_OBJECT_CLASS_TYPE(klass), 0,
		G_STRUCT_OFFSET(I7SkeinClass, labels_changed), NULL, NULL,
		g_cclosure_marshal_VOID__VOID, G_TYPE_NONE, 0);
	/* show-node - skein requests its view to display a certain node */
	i7_skein_signals[SHOW_NODE] = g_signal_new("show-node",
		G_OBJECT_CLASS_TYPE(klass), 0,
		G_STRUCT_OFFSET(I7SkeinClass, show_node), NULL, NULL,
		g_cclosure_marshal_VOID__UINT_POINTER, G_TYPE_NONE, 2,
		G_TYPE_UINT, I7_TYPE_NODE);
	/* modified - skein has been modified since last save */
	i7_skein_signals[MODIFIED] = g_signal_new("modified",
		G_OBJECT_CLASS_TYPE(klass), 0,
		G_STRUCT_OFFSET(I7SkeinClass, modified), NULL, NULL,
		g_cclosure_marshal_VOID__VOID, G_TYPE_NONE, 0);

	/* Install properties */
	GParamFlags flags = G_PARAM_LAX_VALIDATION | G_PARAM_STATIC_STRINGS;
	g_object_class_install_property(object_class, PROP_CURRENT_NODE,
		g_param_spec_object("current-node", _("Current node"),
			_("The node currently displayed in the Transcript"),
			I7_TYPE_NODE, G_PARAM_READWRITE | flags));
	g_object_class_install_property(object_class, PROP_PLAYED_NODE,
		g_param_spec_object("played-node", _("Played node"),
			_("The node last played in the Game view"),
			I7_TYPE_NODE, G_PARAM_READABLE | flags));
	g_object_class_install_property(object_class, PROP_HORIZONTAL_SPACING,
		g_param_spec_double("horizontal-spacing", _("Horizontal spacing"),
			_("Pixels of horizontal space between skein branches"),
			20.0, 100.0, 40.0, G_PARAM_READWRITE | G_PARAM_CONSTRUCT | flags));
	g_object_class_install_property(object_class, PROP_VERTICAL_SPACING,
		g_param_spec_double("vertical-spacing", _("Vertical spacing"),
			_("Pixels of vertical space between skein items"),
			20.0, 100.0, 40.0, G_PARAM_READWRITE | G_PARAM_CONSTRUCT | flags));
	g_object_class_install_property(object_class, PROP_LOCKED_COLOR,
		g_param_spec_string("locked-color", _("Locked color"),
			_("Color of locked threads"),
			"black", G_PARAM_WRITABLE | G_PARAM_CONSTRUCT | flags));
	g_object_class_install_property(object_class, PROP_UNLOCKED_COLOR,
		g_param_spec_string("unlocked-color", _("Unlocked color"),
			_("Color of unlocked threads"),
			"black", G_PARAM_WRITABLE | G_PARAM_CONSTRUCT | flags));

	/* Add private data */
	g_type_class_add_private(klass, sizeof(I7SkeinPrivate));
}

/* TREE MODEL INTERFACE IMPLEMENTATION */

static G_GNUC_CONST GtkTreeModelFlags
i7_skein_get_flags(GtkTreeModel *model)
{
	return GTK_TREE_MODEL_LIST_ONLY | GTK_TREE_MODEL_ITERS_PERSIST;
}

static G_GNUC_CONST int
i7_skein_get_n_columns(GtkTreeModel *model)
{
	return I7_SKEIN_NUM_COLUMNS;
}

static G_GNUC_CONST GType
i7_skein_get_column_type(GtkTreeModel *model, int ncol)
{
	switch(ncol) {
		case I7_SKEIN_COLUMN_COMMAND:
		case I7_SKEIN_COLUMN_TRANSCRIPT_TEXT:
		case I7_SKEIN_COLUMN_EXPECTED_TEXT:
			return G_TYPE_STRING;
		case I7_SKEIN_COLUMN_CURRENT:
		case I7_SKEIN_COLUMN_PLAYED:
			return G_TYPE_BOOLEAN;
		default:
			g_assert_not_reached();
	}
}

/* We fill in the first user_data field of GtkTreeIter with a pointer to the
 I7Node referenced by the iter. */
static gboolean
i7_skein_get_iter(GtkTreeModel *model, GtkTreeIter *iter, GtkTreePath *path)
{
	I7Skein *self = I7_SKEIN(model);
	I7_SKEIN_USE_PRIVATE;

	int i = gtk_tree_path_get_indices(path)[0];
	I7Node *last = i7_skein_get_thread_bottom(self, priv->current);
	int thread_depth = g_node_depth(last->gnode) - 1;
	/* g_node_depth returns 0 for NULL and 1 for the root node */
	
	if(i > thread_depth)
		return FALSE;

	iter->stamp = priv->stamp;
	
	if(i == 0) {
		iter->user_data = priv->root;
		return TRUE;
	}
	if(i == thread_depth) {
		iter->user_data = last;
		return TRUE;
	}
	
	/* Make the uninitialized iterator point to the i'th node between the root
	 node and the bottom of the current node's thread */
	GNode *gnode = last->gnode;
	for( ; thread_depth > i; thread_depth--)
		gnode = gnode->parent;
	
	iter->user_data = gnode->data;
	return TRUE;
}

static GtkTreePath *
i7_skein_get_path(GtkTreeModel *model, GtkTreeIter *iter)
{
	I7Skein *self = I7_SKEIN(model);
	I7_SKEIN_USE_PRIVATE;
	
	g_return_val_if_fail(VALID_ITER(iter, priv), NULL);

	GtkTreePath *path = gtk_tree_path_new();
	int index = g_node_depth(((I7Node *)iter->user_data)->gnode) - 1;
	gtk_tree_path_append_index(path, index);
	return path;
}

static void
i7_skein_get_value(GtkTreeModel *model, GtkTreeIter *iter, int column, GValue *value)
{
	I7Skein *self = I7_SKEIN(model);
	I7_SKEIN_USE_PRIVATE;
	
	g_return_if_fail(VALID_ITER(iter, priv));
	g_return_if_fail(column >= 0 && column < I7_SKEIN_NUM_COLUMNS);

	switch(column) {
		case I7_SKEIN_COLUMN_COMMAND:
			g_value_init(value, G_TYPE_STRING);
			g_value_take_string(value, i7_node_get_command(iter->user_data));
			break;
		case I7_SKEIN_COLUMN_TRANSCRIPT_TEXT:
			g_value_init(value, G_TYPE_STRING);
			g_value_take_string(value, i7_node_get_transcript_text(iter->user_data));
			break;
		case I7_SKEIN_COLUMN_EXPECTED_TEXT:
			g_value_init(value, G_TYPE_STRING);
			g_value_take_string(value, i7_node_get_expected_text(iter->user_data));
			break;
		case I7_SKEIN_COLUMN_CURRENT:
			g_value_init(value, G_TYPE_BOOLEAN);
			g_value_set_boolean(value, priv->current == iter->user_data);
			break;
		case I7_SKEIN_COLUMN_PLAYED:
			g_value_init(value, G_TYPE_BOOLEAN);
			g_value_set_boolean(value, priv->played == iter->user_data);
			break;
		default:
			g_assert_not_reached();
	}
}

static gboolean
i7_skein_iter_next(GtkTreeModel *model, GtkTreeIter *iter)
{
	I7Skein *self = I7_SKEIN(model);
	I7_SKEIN_USE_PRIVATE;
	
	g_return_val_if_fail(VALID_ITER(iter, priv), FALSE);

	/* Don't go beyond the bottom of "current" node's thread (end of the list) */
	I7Node *last = i7_skein_get_thread_bottom(self, priv->current);
	if(iter->user_data == last) {
		iter->stamp = 0; /* invalidate */
		iter->user_data = NULL;
		return FALSE;
	}
	
	GNode *gnode = ((I7Node *)iter->user_data)->gnode;

	for(gnode = gnode->children; gnode; gnode = gnode->next) {
		if(i7_node_in_thread(gnode->data, last))
			break;
	}
	g_assert(gnode);

	iter->user_data = gnode->data;
	return TRUE;
}

static gboolean
i7_skein_iter_children(GtkTreeModel *model, GtkTreeIter *iter, GtkTreeIter *parent)
{
	/* This is a list, nodes have no children */
	if(parent) {
		iter->stamp = 0; /* invalidate */
		iter->user_data = NULL;
		return FALSE;
	}

	/* If parent was NULL, return the root node */
	I7Skein *self = I7_SKEIN(model);
	I7_SKEIN_USE_PRIVATE;

	iter->stamp = priv->stamp;
	iter->user_data = priv->root;
	return TRUE;
}

static G_GNUC_CONST gboolean
i7_skein_iter_has_child(GtkTreeModel *model, GtkTreeIter *iter)
{
	return FALSE;
}

static int
i7_skein_iter_n_children(GtkTreeModel *model, GtkTreeIter *iter)
{
	I7Skein *self = I7_SKEIN(model);
	I7_SKEIN_USE_PRIVATE;
	
	/* If iter is NULL, return the number of toplevel nodes, i.e. the length of
	 the list */
	if(!iter) {
		I7Node *last = i7_skein_get_thread_bottom(self, priv->current);
		return g_node_depth(last->gnode);
	}
	return 0;
}

static gboolean
i7_skein_iter_nth_child(GtkTreeModel *model, GtkTreeIter *iter, GtkTreeIter *parent, int n)
{
	/* This is a list, nodes have no children */
	if(parent) {
		iter->stamp = 0; /* invalidate */
		iter->user_data = NULL;
		return FALSE;
	}

	/* If parent was NULL, return the n'th toplevel node, i.e. the n'th node in
	 the list*/
	I7Skein *self = I7_SKEIN(model);
	I7_SKEIN_USE_PRIVATE;

	I7Node *last = i7_skein_get_thread_bottom(self, priv->current);
	int thread_depth = g_node_depth(last->gnode) - 1;
	/* g_node_depth returns 0 for NULL and 1 for the root node */
	
	if(n > thread_depth) {
		iter->stamp = 0; /* invalidate */
		iter->user_data = NULL;
		return FALSE;
	}

	iter->stamp = priv->stamp;
	
	if(n == 0) {
		iter->user_data = priv->root;
		return TRUE;
	}
	if(n == thread_depth) {
		iter->user_data = last;
		return TRUE;
	}
	
	/* Make the uninitialized iterator point to the i'th node between the root
	 node and the bottom of the current node's thread */
	GNode *gnode = last->gnode;
	for( ; thread_depth > n; thread_depth--)
		gnode = gnode->parent;
	
	iter->user_data = gnode->data;
	return TRUE;
}

static gboolean
i7_skein_iter_parent(GtkTreeModel *model, GtkTreeIter *iter, GtkTreeIter *child)
{
	/* This is a list, nodes have no parents */
	iter->stamp = 0;
	iter->user_data = NULL;
	return FALSE;
}

static void
i7_skein_tree_model_init(GtkTreeModelIface *iface)
{
	iface->get_flags = i7_skein_get_flags;
	iface->get_n_columns = i7_skein_get_n_columns;
	iface->get_column_type = i7_skein_get_column_type;
	iface->get_iter = i7_skein_get_iter;
	iface->get_path = i7_skein_get_path;
	iface->get_value = i7_skein_get_value;
	iface->iter_next = i7_skein_iter_next;
	iface->iter_children = i7_skein_iter_children;
	iface->iter_has_child = i7_skein_iter_has_child;
	iface->iter_n_children = i7_skein_iter_n_children;
	iface->iter_nth_child = i7_skein_iter_nth_child;
	iface->iter_parent = i7_skein_iter_parent;
	iface->ref_node = NULL; /* optional */
	iface->unref_node = NULL; /* optional */
}

/* PUBLIC FUNCTIONS */

I7Skein *
i7_skein_new(void)
{
	return g_object_new(I7_TYPE_SKEIN, NULL);
}

GQuark
i7_skein_error_quark(void)
{
	return g_quark_from_static_string("i7-skein-error-quark");
}

I7Node *
i7_skein_get_root_node(I7Skein *self)
{
	I7_SKEIN_USE_PRIVATE;
	return priv->root;
}

I7Node *
i7_skein_get_current_node(I7Skein *self)
{
	I7_SKEIN_USE_PRIVATE;
	return priv->current;
}

void
i7_skein_set_current_node(I7Skein *self, I7Node *node)
{
	I7_SKEIN_USE_PRIVATE;

	if(priv->current == node)
		return;

	/* Old end of the list */
	I7Node *old_last = i7_skein_get_thread_bottom(self, priv->current);
	/* New end of the list */
	I7Node *last = i7_skein_get_thread_bottom(self, node);
	GNode *gnode = old_last->gnode;
	
	/* Emit row-inserted and row-deleted signals on our tree model interface */
	if(old_last != last) {
		/* Find a common ancestor of the old and new list bottoms */
		int depth = g_node_depth(gnode) - 1;
		for( ; gnode && !i7_node_in_thread(gnode->data, last); gnode = gnode->parent) {
			GtkTreePath *path = gtk_tree_path_new_from_indices(depth--, -1);
			gtk_tree_model_row_deleted(GTK_TREE_MODEL(self), path);
			gtk_tree_path_free(path);
		}
		/* gnode is now the common ancestor, possibly the root node if no
		 common ancestor, or possibly NULL if the tree is being rebuilt; in
		 the latter case, first add the root node to the model */
		if(gnode == NULL) {
			gnode = priv->root->gnode;
			GtkTreePath *path = gtk_tree_path_new_from_indices(0, -1);
			GtkTreeIter iter = { priv->stamp, priv->root };
			gtk_tree_model_row_inserted(GTK_TREE_MODEL(self), path, &iter);
			gtk_tree_path_free(path);
			depth = 0;
		}
		while(gnode != last->gnode) {
			for(gnode = gnode->children; gnode; gnode = gnode->next) {
				if(i7_node_in_thread(gnode->data, last))
					break;
			}
			GtkTreePath *path = gtk_tree_path_new_from_indices(++depth, -1);
			GtkTreeIter iter = { priv->stamp, gnode->data };
			gtk_tree_model_row_inserted(GTK_TREE_MODEL(self), path, &iter);
			gtk_tree_path_free(path);
		}
	}
	
	priv->current = node;
	g_object_notify(G_OBJECT(self), "current-node");
	g_signal_emit_by_name(self, "needs-layout");
}

gboolean
i7_skein_is_node_in_current_thread(I7Skein *self, I7Node *node)
{
	I7_SKEIN_USE_PRIVATE;
	I7Node *last = i7_skein_get_thread_bottom(self, priv->current);
	return i7_node_in_thread(node, last);
}

I7Node *
i7_skein_get_played_node(I7Skein *self)
{
	I7_SKEIN_USE_PRIVATE;
	return priv->played;
}

static gboolean
change_node_played(GNode *gnode, gpointer data)
{
	i7_node_set_played(I7_NODE(gnode->data), GPOINTER_TO_INT(data));
	return FALSE; /* Don't stop the traversal */
}

/* Private */
static void
i7_skein_set_played_node(I7Skein *self, I7Node *node)
{
	I7_SKEIN_USE_PRIVATE;

	/* Change the colors of the nodes */

	GNode *gnode;
	if(priv->played && i7_node_in_thread(priv->played, node)) {
		/* If the new played node is a descendant of the old played node, then
		 just change the colors in a line down to the new one */
		gnode = priv->played->gnode;
	}
	else {
		/* Otherwise, make every node unplayed first and start again at the
		 root node */
		g_node_traverse(priv->root->gnode, G_IN_ORDER, G_TRAVERSE_ALL, -1, (GNodeTraverseFunc)change_node_played, GINT_TO_POINTER(FALSE));
		gnode = priv->root->gnode;
	}

	/* Calculate which nodes should be "played" */
	do {
		i7_node_set_played(I7_NODE(gnode->data), TRUE);
		for(gnode = gnode->children; gnode; gnode = gnode->next) {
			if(i7_node_in_thread(I7_NODE(gnode->data), node))
				break;
		}
	} while(gnode);

	priv->played = node;
	g_object_notify(G_OBJECT(self), "played-node");
}

/* Search an xmlNode's properties for a certain one and return its content.
String must be freed. Return NULL if not found */
static gchar *
get_property_from_node(xmlNode *node, const gchar *propertyname)
{
	xmlAttr *props;
	for(props = node->properties; props; props = props->next)
		if(xmlStrEqual(props->name, (const xmlChar *)propertyname))
			return g_strdup((gchar *)props->children->content);
	return NULL;
}

/* Read the ObjectiveC "YES" and "NO" into a boolean, or return default_val if
 content is malformed */
static gboolean
get_boolean_from_content(xmlNode *node, gboolean default_val)
{
	if(xmlStrEqual(node->children->content, (xmlChar *)"YES"))
		return TRUE;
	else if(xmlStrEqual(node->children->content, (xmlChar *)"NO"))
		return FALSE;
	else
		return default_val;
}

static gchar *
get_text_content_from_node(xmlNode *node)
{
	if(node->children)
		if(xmlStrEqual(node->children->name, (xmlChar *)"text"))
			return g_strdup((gchar *)node->children->content);
	return NULL;
}

/* Doesn't actually free the node itself, but removes it from the canvas so that
 it gets freed. Has reversed arguments and returns FALSE for use in tree
 traversals. */
static gboolean
remove_node_from_canvas(GNode *gnode, I7Skein *self)
{
	if(I7_NODE(gnode->data)->tree_item)
		goo_canvas_item_model_remove(I7_NODE(gnode->data)->tree_item);
	goo_canvas_item_model_remove(GOO_CANVAS_ITEM_MODEL(gnode->data));
	return FALSE;
}

gboolean
i7_skein_load(I7Skein *self, const gchar *filename, GError **error)
{
	g_return_val_if_fail(error == NULL || *error == NULL, FALSE);

	I7_SKEIN_USE_PRIVATE;

	xmlDoc *xmldoc = xmlParseFile(filename);
	if(!xmldoc) {
		xmlErrorPtr xml_error = xmlGetLastError();
		if(error)
			*error = g_error_new_literal(I7_SKEIN_ERROR, I7_SKEIN_ERROR_XML, g_strdup(xml_error->message));
		return FALSE;
	}

	/* Get the top XML node */
	xmlNode *top = xmlDocGetRootElement(xmldoc);
	if(!xmlStrEqual(top->name, (xmlChar *)"Skein")) {
		if(error)
			*error = g_error_new(I7_SKEIN_ERROR, I7_SKEIN_ERROR_BAD_FORMAT, _("<Skein> element not found."));
		goto fail;
	}

	/* Get the ID of the root node */
	gchar *root_id = get_property_from_node(top, "rootNode");
	if(!root_id) {
		if(error)
			*error = g_error_new(I7_SKEIN_ERROR, I7_SKEIN_ERROR_BAD_FORMAT, _("rootNode attribute not found."));
		goto fail;
	}

	/* Get all the item nodes and the ID of the active node */
	GHashTable *nodetable = g_hash_table_new_full(g_str_hash, g_str_equal, g_free, NULL);
	gchar *active_id = NULL;
	xmlNode *item;
	/* Create a node object for each of the XML item nodes */
	for(item = top->children; item; item = item->next) {
		if(xmlStrEqual(item->name, (xmlChar *)"activeNode"))
			active_id = get_property_from_node(item, "nodeId");
		else if(xmlStrEqual(item->name, (xmlChar *)"item")) {
			gchar *id, *command = NULL, *label = NULL;
			gchar *transcript = NULL, *expected = NULL;
			gboolean unlocked = TRUE;
			int score = 0;

			xmlNode *child;
			for(child = item->children; child; child = child->next) {
				/* Ignore "played" and "changed"; these are calculated */
				if(xmlStrEqual(child->name, (xmlChar *)"command"))
					command = get_text_content_from_node(child);
				else if(xmlStrEqual(child->name, (xmlChar *)"annotation"))
					label = get_text_content_from_node(child);
				else if(xmlStrEqual(child->name, (xmlChar *)"result"))
					transcript = get_text_content_from_node(child);
				else if(xmlStrEqual(child->name, (xmlChar *)"commentary"))
					expected = get_text_content_from_node(child);
				else if(xmlStrEqual(child->name, (xmlChar *)"temporary")) {
					unlocked = get_boolean_from_content(child, TRUE);
					gchar *trash = get_property_from_node(child, "score");
					sscanf(trash, "%d", &score);
					g_free(trash);
				}
			}
			id = get_property_from_node(item, "nodeId"); /* freed by table */

			I7Node *skein_node = i7_node_new(command, label, transcript, expected, FALSE, !unlocked, score, GOO_CANVAS_ITEM_MODEL(self));
			node_listen(self, skein_node);
			g_hash_table_insert(nodetable, id, skein_node);
			g_free(command);
			g_free(label);
			g_free(transcript);
			g_free(expected);
		}
	}

	/* Loop through the item nodes again, adding the children to each parent */
	for(item = top->children; item; item = item->next) {
		if(!xmlStrEqual(item->name, (xmlChar *)"item"))
			continue;
		gchar *id = get_property_from_node(item, "nodeId");
		I7Node *parent_node = g_hash_table_lookup(nodetable, id);
		xmlNode *child;
		for(child = item->children; child; child = child->next) {
			if(!xmlStrEqual(child->name, (xmlChar *)"children"))
				continue;
			xmlNode *list;
			for(list = child->children; list; list = list->next) {
				if(!xmlStrEqual(list->name, (xmlChar *)"child"))
					continue;
				gchar *child_id = get_property_from_node(list, "nodeId");
				g_node_append(parent_node->gnode, I7_NODE(g_hash_table_lookup(nodetable, child_id))->gnode);
				g_free(child_id);
			}
		}
		g_free(id);
	}

	/* Discard the current skein and replace with the new */
	g_node_traverse(priv->root->gnode, G_POST_ORDER, G_TRAVERSE_ALL, -1, (GNodeTraverseFunc)remove_node_from_canvas, self);
	priv->root = I7_NODE(g_hash_table_lookup(nodetable, root_id));
	priv->played = NULL;
	i7_skein_set_played_node(self, I7_NODE(g_hash_table_lookup(nodetable, active_id)));
	i7_skein_set_current_node(self, priv->root);

	g_signal_emit_by_name(self, "needs-layout");
	g_signal_emit_by_name(self, "labels-changed");
	priv->modified = FALSE;

	g_free(root_id);
	g_free(active_id);
	g_hash_table_destroy(nodetable);

	return TRUE;
fail:
	xmlFreeDoc(xmldoc);
	return FALSE;
}

gboolean
node_write_xml(GNode *gnode, FILE *fp)
{
	gchar *xml = i7_node_get_xml(I7_NODE(gnode->data));
	fprintf(fp, xml);
	g_free(xml);
	return FALSE; /* Do not stop the traversal */
}

gboolean
i7_skein_save(I7Skein *self, const gchar *filename, GError **error)
{
	g_return_val_if_fail(error == NULL || *error == NULL, FALSE);

	I7_SKEIN_USE_PRIVATE;

	FILE *skeinfile = fopen(filename, "w");
	if(!skeinfile) {
		if(error)
			*error = g_error_new(G_FILE_ERROR, g_file_error_from_errno(errno),
				_("Error saving file '%s': %s"), filename, g_strerror(errno));
		return FALSE;
	}

	fprintf(skeinfile,
			"<?xml version=\"1.0\" encoding=\"UTF-8\"?>\n"
			"<Skein rootNode=\"%s\" "
			"xmlns=\"http://www.logicalshift.org.uk/IF/Skein\">\n"
			"  <generator>GNOME Inform 7</generator>\n"
			"  <activeNode nodeId=\"%s\"/>\n",
			i7_node_get_unique_id(priv->root),
			i7_node_get_unique_id(priv->current));
	g_node_traverse(priv->root->gnode, G_PRE_ORDER, G_TRAVERSE_ALL, -1, (GNodeTraverseFunc)node_write_xml, skeinfile);
	fprintf(skeinfile, "</Skein>\n");
	fclose(skeinfile);
	priv->modified = FALSE;

	return TRUE;
}

/* Imports a list of commands into the Skein */
gboolean
i7_skein_import(I7Skein *self, const gchar *filename, GError **error)
{
	g_return_val_if_fail(error == NULL || *error == NULL, FALSE);
	
	I7_SKEIN_USE_PRIVATE;
	
	I7Node *node = priv->root;
	gboolean added = FALSE;

	GFile *importfile = g_file_new_for_path(filename);
	GFileInputStream *istream = g_file_read(importfile, NULL, error);
	if(!istream)
		goto fail;
	GDataInputStream *stream = g_data_input_stream_new(G_INPUT_STREAM(istream));

	gchar *line;
	while((line = g_data_input_stream_read_line(stream, NULL, NULL, error))) {
		g_strstrip(line);
		if(*line) {
			gchar *node_command = g_strescape(line, "\"");
			I7Node *newnode = i7_node_find_child(node, node_command);
			if(!newnode) {
				/* Wasn't found, create new node */
				newnode = i7_node_new(node_command, "", "", "", FALSE, FALSE, 0, GOO_CANVAS_ITEM_MODEL(self));
				node_listen(self, newnode);
				g_node_append(node->gnode, newnode->gnode);
				added = TRUE;
			}
			g_free(node_command);
			node = newnode;	
		}
		g_free(line);
	}

	if(*error)
		goto fail1;

	if(added) {
		g_signal_emit_by_name(self, "needs-layout");
		g_signal_emit_by_name(self, "modified");
	}

	g_object_unref(stream);
	g_object_unref(istream);
	g_object_unref(importfile);
	return TRUE;

fail1:
	g_object_unref(stream);
	g_object_unref(istream);
fail:
	g_object_unref(importfile);
	return FALSE;
}

/* Rewinds the skein to the beginning; if @current is TRUE, also resets the
 view in the Transcript to the beginning */
void
i7_skein_reset(I7Skein *self, gboolean current)
{
	I7_SKEIN_USE_PRIVATE;
	if(current)
		i7_skein_set_current_node(self, priv->root);
	i7_skein_set_played_node(self, priv->root);
}

static guint
rgba_from_gdk_color(GdkColor *color)
{
	return (color->red >> 8) << 24
		| (color->green >> 8) << 16
		| (color->blue >> 8) << 8
		| 0xFF;
}

static void
draw_tree(I7Skein *self, I7Node *node, GooCanvas *canvas)
{
	I7_SKEIN_USE_PRIVATE;

	/* Draw a line from the node to its parent */
	if(node->gnode->parent) {
		/* Calculate the coordinates */
		gdouble nodex = i7_node_get_x(node);
		gdouble destx = i7_node_get_x(I7_NODE(node->gnode->parent->data));
		gdouble nodey = (gdouble)(g_node_depth(node->gnode) - 1.0) * priv->vspacing;
		gdouble desty = nodey - priv->vspacing;

<<<<<<< HEAD
		if(node->tree_item)
			goo_canvas_item_model_remove(node->tree_item);

		if(nodex == destx) {
			node->tree_item = goo_canvas_polyline_model_new_line(GOO_CANVAS_ITEM_MODEL(self),
				destx, desty, nodex, nodey,
				NULL);
		} else {
			node->tree_item = goo_canvas_polyline_model_new(GOO_CANVAS_ITEM_MODEL(self), FALSE, 4,
				destx, desty,
				destx, desty + 0.2 * priv->vspacing,
				nodex, nodey - 0.2 * priv->vspacing,
				nodex, nodey,
				NULL);
=======
		if(!node->tree_item)
			node->tree_item = goo_canvas_polyline_model_new(GOO_CANVAS_ITEM_MODEL(self), FALSE, 0, NULL);

		if(node->tree_points->coords[0] != destx || node->tree_points->coords[4] != nodex) {
			node->tree_points->coords[0] = node->tree_points->coords[2] = destx;
			node->tree_points->coords[1] = desty;
			node->tree_points->coords[3] = desty + 0.2 * priv->vspacing;
			node->tree_points->coords[4] = node->tree_points->coords[6] = nodex;
			node->tree_points->coords[5] = nodey - 0.2 * priv->vspacing;
			node->tree_points->coords[7] = nodey;
			g_object_set(node->tree_item, "points", node->tree_points, NULL);
>>>>>>> c49b0f87
		}

		gboolean in_current_thread = i7_skein_is_node_in_current_thread(self, node);
		
		if(i7_node_get_locked(node))
			g_object_set(node->tree_item,
				"stroke-color-rgba", rgba_from_gdk_color(&priv->locked),
<<<<<<< HEAD
				"line-width", in_current_thread? 4.0 : 1.5,
=======
			    "line-dash", priv->locked_dash,
				"line-width", i7_node_in_thread(node, priv->current)? 4.0 : 1.5,
>>>>>>> c49b0f87
				NULL);
		else
			g_object_set(node->tree_item,
				"stroke-color-rgba", rgba_from_gdk_color(&priv->unlocked),
				"line-dash", priv->unlocked_dash,
				"line-width", in_current_thread? 4.0 : 1.5,
				NULL);

		goo_canvas_item_model_lower(node->tree_item, NULL); /* put at bottom */
	}

	/* Draw the children's lines to this node */
	int i;
	for(i = 0; i < g_node_n_children(node->gnode); i++) {
		I7Node *child = g_node_nth_child(node->gnode, i)->data;
		draw_tree(self, child, canvas);
	}
}

static void
draw_intern(I7Skein *self, GooCanvas *canvas)
{
	I7_SKEIN_USE_PRIVATE;

	if(GPOINTER_TO_INT(g_object_get_data(G_OBJECT(canvas), "waiting-for-draw")) == 0)
		return;

	i7_node_layout(priv->root, GOO_CANVAS_ITEM_MODEL(self), canvas, 0.0);

	gdouble treewidth = i7_node_get_tree_width(priv->root, GOO_CANVAS_ITEM_MODEL(self), canvas);
	draw_tree(self, priv->root, canvas);

	goo_canvas_set_bounds(canvas,
		-treewidth * 0.5 - priv->hspacing, -(priv->vspacing) * 0.5,
		treewidth * 0.5 + priv->hspacing, g_node_max_height(priv->root->gnode) * priv->vspacing);

	g_object_set_data(G_OBJECT(canvas), "waiting-for-draw", GINT_TO_POINTER(0));
}

void
i7_skein_draw(I7Skein *self, GooCanvas *canvas)
{
	g_object_set_data(G_OBJECT(canvas), "waiting-for-draw", GINT_TO_POINTER(1));
	draw_intern(self, canvas);
}

typedef struct {
	I7Skein *skein;
	GooCanvas *canvas;
} DrawData;

static gboolean
idle_draw(DrawData *draw_data)
{
	draw_intern(draw_data->skein, draw_data->canvas);
	return FALSE; /* one-shot */
}

static void
destroy_draw_data(DrawData *draw_data)
{
	g_slice_free(DrawData, draw_data);
}

void
i7_skein_schedule_draw(I7Skein *self, GooCanvas *canvas)
{
	g_object_set_data(G_OBJECT(canvas), "waiting-for-draw", GINT_TO_POINTER(1));
	
	DrawData *draw_data = g_slice_new0(DrawData);
	draw_data->skein = self;
	draw_data->canvas = canvas;
	g_idle_add_full(G_PRIORITY_DEFAULT_IDLE, (GSourceFunc)idle_draw, draw_data, (GDestroyNotify)destroy_draw_data);
}

/* Add a new node with the given command, under the played node. Unless there
 is already a node with that command. In either case, return a pointer to that
 node. */
I7Node *
i7_skein_new_command(I7Skein *self, const gchar *command)
{
	I7_SKEIN_USE_PRIVATE;

	gboolean node_added = FALSE;
	gchar *node_command = g_strescape(command, "\"");

	I7Node *node = i7_node_find_child(priv->played, node_command);
	if(node == NULL) {
		/* Wasn't found, create new node */
		node = i7_node_new(node_command, "", "", "", TRUE, FALSE, 0, GOO_CANVAS_ITEM_MODEL(self));
		node_listen(self, node);
		g_node_append(priv->played->gnode, node->gnode);
		node_added = TRUE;

		if(i7_skein_is_node_in_current_thread(self, node)) {
			GtkTreePath *path = gtk_tree_path_new_from_indices(g_node_depth(node->gnode) - 1, -1);
			GtkTreeIter iter = { priv->stamp, node };
			gtk_tree_model_row_inserted(GTK_TREE_MODEL(self), path, &iter);
			gtk_tree_path_free(path);
		}
	}
	g_free(node_command);

	/* Make this the new current node */
	i7_skein_set_current_node(self, node);
	i7_skein_set_played_node(self, node);

	/* Send signals */
	if(node_added)
		g_signal_emit_by_name(self, "needs-layout");
	g_signal_emit_by_name(self, "show-node", I7_REASON_COMMAND, node);
	g_signal_emit_by_name(self, "modified");

	return node;
}

/* Find the next node to use. Return TRUE if found, and if so, store a
newly-allocated copy of its command text in @command.*/
gboolean
i7_skein_next_command(I7Skein *self, gchar **command)
{
	I7_SKEIN_USE_PRIVATE;

	if(!g_node_is_ancestor(priv->played->gnode, priv->current->gnode))
		return FALSE;

	I7Node *next = priv->current;
	while(next->gnode->parent != priv->played->gnode)
		next = next->gnode->parent->data;
	priv->played = next;
	gchar *temp = i7_node_get_command(next);
	*command = g_strcompress(temp);
	g_free(temp);
	g_signal_emit_by_name(self, "show-node", I7_REASON_COMMAND, next);
	return TRUE;
}

/* Get a list of the commands from @from_node to @to_node. Returns NULL if
 @from_node is not an ancestor of @to_node. */
GSList *
i7_skein_get_commands_to_node(I7Skein *self, I7Node *from_node, I7Node *to_node)
{
	GSList *commands = NULL;
	GNode *pointer = from_node->gnode;
	while(g_node_is_ancestor(pointer, to_node->gnode)) {
		I7Node *next = to_node;
		while(next->gnode->parent != pointer)
			next = next->gnode->parent->data;
		pointer = next->gnode;
		gchar *skein_command = i7_node_get_command(next);
		commands = g_slist_prepend(commands, g_strcompress(skein_command));
		g_free(skein_command);
	}
	commands = g_slist_reverse(commands);
	return commands;
}

/* Get a list of the commands from the root node to the play pointer */
GSList *
i7_skein_get_commands(I7Skein *self)
{
	I7_SKEIN_USE_PRIVATE;
	return i7_skein_get_commands_to_node(self, priv->root, priv->played);
}

/* Update the status of the last played node */
void
i7_skein_update_after_playing(I7Skein *self, const gchar *transcript)
{
	I7_SKEIN_USE_PRIVATE;

	i7_node_set_played(priv->played, TRUE);
	if(strlen(transcript)) {
		i7_node_set_transcript_text(priv->played, transcript);
		g_signal_emit_by_name(self, "show-node", I7_REASON_TRANSCRIPT, priv->played);
	}
}

gboolean
i7_skein_get_command_from_history(I7Skein *self, gchar **command, int history)
{
	I7_SKEIN_USE_PRIVATE;

	/* Find the node to return the command from */
	GNode *gnode = priv->current->gnode;
	while(--history > 0) {
		gnode = gnode->parent;
		if(gnode == NULL)
			return FALSE;
	}
	/* Don't return the root node */
	if(G_NODE_IS_ROOT(gnode))
		return FALSE;

	*command = g_strdelimit(i7_node_get_command(I7_NODE(gnode->data)), "\b\f\n\r\t", ' ');
	return TRUE;
}

/* Add an empty node as the child of node */
I7Node *
i7_skein_add_new(I7Skein *self, I7Node *node)
{
	I7_SKEIN_USE_PRIVATE;
	
	I7Node *newnode = i7_node_new("", "", "", "", FALSE, FALSE, 0, GOO_CANVAS_ITEM_MODEL(self));
	node_listen(self, newnode);
	g_node_append(node->gnode, newnode->gnode);

	/* Notify Transcript if the new node is in the current thread */
	if(i7_skein_is_node_in_current_thread(self, newnode)) {
		GtkTreePath *path = gtk_tree_path_new_from_indices(g_node_depth(newnode->gnode) - 1, -1);
		GtkTreeIter iter = { priv->stamp, newnode };
		gtk_tree_model_row_inserted(GTK_TREE_MODEL(self), path, &iter);
		gtk_tree_path_free(path);
	}

	g_signal_emit_by_name(self, "needs-layout");
	g_signal_emit_by_name(self, "modified");

	return newnode;
}

I7Node *
i7_skein_add_new_parent(I7Skein *self, I7Node *node)
{
	I7_SKEIN_USE_PRIVATE;
	
	I7Node *newnode = i7_node_new("", "", "", "", FALSE, FALSE, 0, GOO_CANVAS_ITEM_MODEL(self));
	node_listen(self, newnode);
	g_node_insert(node->gnode->parent, g_node_child_position(node->gnode->parent, node->gnode), newnode->gnode);
	g_node_unlink(node->gnode);
	g_node_append(newnode->gnode, node->gnode);

	/* Notify Transcript if the new node is in the current thread */
	if(i7_skein_is_node_in_current_thread(self, newnode)) {
		GtkTreePath *path = gtk_tree_path_new_from_indices(g_node_depth(newnode->gnode) - 1, -1);
		GtkTreeIter iter = { priv->stamp, newnode };
		gtk_tree_model_row_inserted(GTK_TREE_MODEL(self), path, &iter);
		gtk_tree_path_free(path);
	}

	g_signal_emit_by_name(self, "needs-layout");
	g_signal_emit_by_name(self, "modified");

	return newnode;
}

gboolean
i7_skein_remove_all(I7Skein *self, I7Node *node)
{
	I7_SKEIN_USE_PRIVATE;

	if(G_NODE_IS_ROOT(node->gnode))
		return FALSE;

	if(i7_node_in_thread(node, priv->played))
		i7_skein_set_played_node(self, priv->root);
	if(i7_skein_is_node_in_current_thread(self, node))
		i7_skein_set_current_node(self, priv->root);
	/* Notify the Transcript that some rows will be erased if the node is still
	 in the current thread */
	if(i7_skein_is_node_in_current_thread(self, node)) {
		I7Node *last = i7_skein_get_thread_bottom(self, priv->current);
		GNode *gnode = last->gnode;
		int depth = g_node_depth(gnode) - 1;

		for( ; gnode != node->gnode; gnode = gnode->parent) {
			GtkTreePath *path = gtk_tree_path_new_from_indices(depth--, -1);
			gtk_tree_model_row_deleted(GTK_TREE_MODEL(self), path);
			gtk_tree_path_free(path);
		}
		/* And the node itself */
		GtkTreePath *path = gtk_tree_path_new_from_indices(depth, -1);
		gtk_tree_model_row_deleted(GTK_TREE_MODEL(self), path);
		gtk_tree_path_free(path);
	}
	I7Node *old_last = i7_skein_get_thread_bottom(self, priv->current);
	
	g_node_unlink(node->gnode);
	g_node_traverse(node->gnode, G_POST_ORDER, G_TRAVERSE_ALL, -1, (GNodeTraverseFunc)remove_node_from_canvas, self);

	/* If the only sibling of a node is removed, then the current thread may
	 extend down through the remaining sibling. Notify the transcript that
	 some rows will be added. */
	I7Node *last = i7_skein_get_thread_bottom(self, priv->current);
	if(old_last != last) {
		GNode *gnode = old_last->gnode;
		int depth = g_node_depth(gnode) - 1;
		while(gnode != last->gnode) {
			for(gnode = gnode->children; gnode; gnode = gnode->next) {
				if(i7_node_in_thread(gnode->data, last))
					break;
			}
			GtkTreePath *path = gtk_tree_path_new_from_indices(++depth, -1);
			GtkTreeIter iter = { priv->stamp, gnode->data };
			gtk_tree_model_row_inserted(GTK_TREE_MODEL(self), path, &iter);
			gtk_tree_path_free(path);
		}
	}	
	
	g_signal_emit_by_name(self, "needs-layout");
	g_signal_emit_by_name(self, "modified");
	return TRUE;
}

gboolean
i7_skein_remove_single(I7Skein *self, I7Node *node)
{
	I7_SKEIN_USE_PRIVATE;

	if(G_NODE_IS_ROOT(node->gnode))
		return FALSE;

	if(i7_node_in_thread(node, priv->played))
		i7_skein_set_played_node(self, priv->root);
	if(i7_skein_is_node_in_current_thread(self, node))
		i7_skein_set_current_node(self, priv->root);
	/* Notify the Transcript that a row will be erased if the node is still in
	 the current thread */
	if(i7_skein_is_node_in_current_thread(self, node)) {
		GtkTreePath *path = gtk_tree_path_new_from_indices(g_node_depth(node->gnode) - 1, -1);
		gtk_tree_model_row_deleted(GTK_TREE_MODEL(self), path);
		gtk_tree_path_free(path);
	}
	I7Node *old_last = i7_skein_get_thread_bottom(self, priv->current);

	if(!G_NODE_IS_LEAF(node->gnode)) {
		int i;
		for(i = g_node_n_children(node->gnode) - 1; i >= 0; i--) {
			GNode *iter = g_node_nth_child(node->gnode, i);
			g_node_unlink(iter);
			g_node_insert_after(node->gnode->parent, node->gnode, iter);
		}
	}
	g_node_unlink(node->gnode);
	remove_node_from_canvas(node->gnode, self);

	/* If the only sibling of a node is removed, then the current thread may
	 extend down through the remaining sibling. Notify the transcript that
	 some rows will be added. */
	I7Node *last = i7_skein_get_thread_bottom(self, priv->current);
	if(old_last != last) {
		GNode *gnode = old_last->gnode;
		int depth = g_node_depth(gnode) - 1;
		while(gnode != last->gnode) {
			for(gnode = gnode->children; gnode; gnode = gnode->next) {
				if(i7_node_in_thread(gnode->data, last))
					break;
			}
			GtkTreePath *path = gtk_tree_path_new_from_indices(++depth, -1);
			GtkTreeIter iter = { priv->stamp, gnode->data };
			gtk_tree_model_row_inserted(GTK_TREE_MODEL(self), path, &iter);
			gtk_tree_path_free(path);
		}
	}
	
	g_signal_emit_by_name(self, "needs-layout");
	g_signal_emit_by_name(self, "modified");
	return TRUE;
}

void
i7_skein_lock(I7Skein *self, I7Node *node)
{
	GNode *iter;
	for(iter = node->gnode; iter; iter = iter->parent)
		i7_node_set_locked(I7_NODE(iter->data), TRUE);

	/* TODO change thread colors */
	I7_SKEIN_PRIVATE(self)->modified = TRUE;
}

static void
i7_skein_unlock_recurse(I7Skein *self, I7Node *node)
{
	i7_node_set_locked(node, FALSE);
	GNode *iter;
	for(iter = node->gnode->children; iter; iter = iter->next)
		i7_skein_unlock(self, I7_NODE(iter->data));

	/* TODO change thread colors */
}

void
i7_skein_unlock(I7Skein *self, I7Node *node)
{
	i7_skein_unlock_recurse(self, node);
	g_signal_emit_by_name(self, "modified");
}

static void
i7_skein_trim_recurse(I7Skein *self, I7Node *node, gint min_score)
{
	I7_SKEIN_USE_PRIVATE;

	int i = 0;
	while(i < g_node_n_children(node->gnode)) {
		I7Node *child = g_node_nth_child(node->gnode, i)->data;
		if(i7_node_get_locked(child) || i7_node_get_score(child) > min_score) {
			i7_skein_trim_recurse(self, child, min_score);
			i++;
		} else {
			if(i7_skein_is_node_in_current_thread(self, child)) {
				i7_skein_set_current_node(self, priv->root);
				i7_skein_set_played_node(self, priv->root);
			}

			if(i7_skein_remove_all(self, child) == FALSE)
				i++;
		}
	}
}

static gint
int_compare_reversed(gconstpointer a, gconstpointer b)
{
	return GPOINTER_TO_INT(a) < GPOINTER_TO_INT(b);
}

static gboolean
look_for_scores(GNode *gnode, GList **listptr)
{
	gint score = i7_node_get_score(I7_NODE(gnode->data));

	if(g_list_index(*listptr, GINT_TO_POINTER(score)) == -1)
		*listptr = g_list_insert_sorted(*listptr, GINT_TO_POINTER(score), int_compare_reversed);

	return FALSE; /* don't stop the traversal */
}

/*static void
print_score(gpointer item, gpointer data)
{
	g_print("%d ", GPOINTER_TO_INT(item));
}*/

void
i7_skein_trim(I7Skein *self, I7Node *node, gint max_temps)
{
	I7_SKEIN_USE_PRIVATE;

	GList *scores_in_use = NULL;
	g_node_traverse(priv->root->gnode, G_PRE_ORDER, G_TRAVERSE_ALL, -1, (GNodeTraverseFunc)look_for_scores, &scores_in_use);

	/*g_print("Scores in use: ");
	g_list_foreach(scores_in_use, print_score, NULL);
	g_print("\n");*/

	/* Keep only the highest @max_temps scores (and those that are locked, of course) */
	gint min_score = GPOINTER_TO_INT(g_list_nth_data(scores_in_use, max_temps));
	/*g_print("Min score: %d\n", min_score);*/
	g_list_free(scores_in_use);

	i7_skein_trim_recurse(self, node, min_score);
	g_signal_emit_by_name(self, "needs-layout");
	g_signal_emit_by_name(self, "modified");
}

static void
get_labels(GNode *gnode, GSList **labels)
{
	I7Node *node = gnode->data;
	if(i7_node_has_label(node)) {
		I7SkeinNodeLabel *nodelabel = g_slice_new0(I7SkeinNodeLabel);
		nodelabel->label = i7_node_get_label(node);
		nodelabel->node = node;
		*labels = g_slist_prepend(*labels, nodelabel);
	}
	g_node_children_foreach(gnode, G_TRAVERSE_ALL, (GNodeForeachFunc)get_labels, labels);
}

/* Free the list after use with the convenience function
 i7_skein_free_node_label_list() */
GSList *
i7_skein_get_labels(I7Skein *self)
{
	I7_SKEIN_USE_PRIVATE;
	GSList *labels = NULL;
	get_labels(priv->root->gnode, &labels);
	labels = g_slist_sort_with_data(labels, (GCompareDataFunc)strcmp, NULL);
	return labels;
}

static void
free_node_label(I7SkeinNodeLabel *label)
{
	g_free(label->label);
	g_slice_free(I7SkeinNodeLabel, label);
}

void
i7_skein_free_node_label_list(GSList *labels)
{
	g_slist_foreach(labels, (GFunc)free_node_label, NULL);
	g_slist_free(labels);
}

static gboolean
has_labels(I7Node *node)
{
	if(i7_node_has_label(node))
		return TRUE;

	GNode *iter;
	for(iter = node->gnode->children; iter; iter = iter->next)
		if(has_labels(iter->data))
			return TRUE;
	return FALSE;
}

gboolean
i7_skein_has_labels(I7Skein *self)
{
	I7_SKEIN_USE_PRIVATE;
	return has_labels(priv->root);
}

void
i7_skein_bless(I7Skein *self, I7Node *node, gboolean all)
{
	GNode *iter;
	for(iter = node->gnode; iter; iter = all? iter->parent : NULL)
		i7_node_bless(I7_NODE(iter->data));

	g_signal_emit_by_name(self, "modified");
}

gboolean
i7_skein_can_bless(I7Skein *self, I7Node *node, gboolean all)
{
	gboolean can_bless = FALSE;
	GNode *iter;

	for(iter = node->gnode; iter; iter = all? iter->parent : NULL)
		can_bless |= i7_node_get_changed(I7_NODE(iter->data));

	return can_bless;
}

I7Node *
i7_skein_get_thread_top(I7Skein *self, I7Node *node)
{
	while(TRUE) {
		if(G_NODE_IS_ROOT(node->gnode)) {
			g_assert_not_reached();
			return node;
		}
		if(g_node_n_children(node->gnode->parent) != 1)
			return node;
		if(G_NODE_IS_ROOT(node->gnode->parent))
			return node;
		node = node->gnode->parent->data;
	}
}

I7Node *
i7_skein_get_thread_bottom(I7Skein *self, I7Node *node)
{
	while(TRUE) {
		if(g_node_n_children(node->gnode) != 1)
			return node;
		node = node->gnode->children->data;
	}
}

/*
i7_skein_get_blessed_thread_ends(I7Skein *skein, ...

void save_transcript(I7Skein *skein, GNode *node, const gchar *path)
*/

/* Returns whether the skein was modified since last save or load */
gboolean
i7_skein_get_modified(I7Skein *self)
{
	I7_SKEIN_USE_PRIVATE;
	return priv->modified;
}

static gboolean
invalidate(GNode *gnode)
{
	i7_node_invalidate_size(I7_NODE(gnode->data));
	return FALSE;
}

void
i7_skein_set_font(I7Skein *self, PangoFontDescription *font)
{
	I7_SKEIN_USE_PRIVATE;
	g_object_set(self, "font-desc", font, NULL);
	g_node_traverse(priv->root->gnode, G_PRE_ORDER, G_TRAVERSE_ALL, -1, (GNodeTraverseFunc)invalidate, NULL);
	g_signal_emit_by_name(self, "needs-layout");
}

/* DEBUG */
static void
i7_skein_node_dump(I7Node *node)
{
	gchar *command = i7_node_get_command(node);
	g_printerr("(%s)", command);
	g_free(command);
}

static void
dump_node_data(GNode *node, gpointer foo)
{
	i7_skein_node_dump(I7_NODE(node->data));
	if(g_node_n_children(node)) {
		g_printerr("->(");
		g_node_children_foreach(node, G_TRAVERSE_ALL, dump_node_data, foo);
		g_printerr(")");
	}
}

void
i7_skein_dump(I7Skein *self)
{
	I7_SKEIN_USE_PRIVATE;
	dump_node_data(priv->root->gnode, NULL);
	g_printerr("\n");
}<|MERGE_RESOLUTION|>--- conflicted
+++ resolved
@@ -995,22 +995,6 @@
 		gdouble nodey = (gdouble)(g_node_depth(node->gnode) - 1.0) * priv->vspacing;
 		gdouble desty = nodey - priv->vspacing;
 
-<<<<<<< HEAD
-		if(node->tree_item)
-			goo_canvas_item_model_remove(node->tree_item);
-
-		if(nodex == destx) {
-			node->tree_item = goo_canvas_polyline_model_new_line(GOO_CANVAS_ITEM_MODEL(self),
-				destx, desty, nodex, nodey,
-				NULL);
-		} else {
-			node->tree_item = goo_canvas_polyline_model_new(GOO_CANVAS_ITEM_MODEL(self), FALSE, 4,
-				destx, desty,
-				destx, desty + 0.2 * priv->vspacing,
-				nodex, nodey - 0.2 * priv->vspacing,
-				nodex, nodey,
-				NULL);
-=======
 		if(!node->tree_item)
 			node->tree_item = goo_canvas_polyline_model_new(GOO_CANVAS_ITEM_MODEL(self), FALSE, 0, NULL);
 
@@ -1022,7 +1006,6 @@
 			node->tree_points->coords[5] = nodey - 0.2 * priv->vspacing;
 			node->tree_points->coords[7] = nodey;
 			g_object_set(node->tree_item, "points", node->tree_points, NULL);
->>>>>>> c49b0f87
 		}
 
 		gboolean in_current_thread = i7_skein_is_node_in_current_thread(self, node);
@@ -1030,12 +1013,8 @@
 		if(i7_node_get_locked(node))
 			g_object_set(node->tree_item,
 				"stroke-color-rgba", rgba_from_gdk_color(&priv->locked),
-<<<<<<< HEAD
+			    "line-dash", priv->locked_dash,
 				"line-width", in_current_thread? 4.0 : 1.5,
-=======
-			    "line-dash", priv->locked_dash,
-				"line-width", i7_node_in_thread(node, priv->current)? 4.0 : 1.5,
->>>>>>> c49b0f87
 				NULL);
 		else
 			g_object_set(node->tree_item,
