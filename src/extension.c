--- conflicted
+++ resolved
@@ -1,4 +1,4 @@
-/* Copyright (C) 2006-2009, 2010, 2011, 2012 P. F. Chimento
+/* Copyright (C) 2006-2009, 2010, 2011, 2012, 2013 P. F. Chimento
  * This file is part of GNOME Inform 7.
  *
  * This program is free software: you can redistribute it and/or modify
@@ -375,10 +375,7 @@
 	I7_EXTENSION_USE_PRIVATE(self, priv);
 	GError *error = NULL;
 	I7App *theapp = i7_app_get();
-<<<<<<< HEAD
-=======
 	GSettings *state = i7_app_get_state(theapp);
->>>>>>> feff5b74
 
 	priv->readonly = FALSE;
 
