--- conflicted
+++ resolved
@@ -193,23 +193,14 @@
 			on_new_directory_current_folder_changed(GTK_FILE_CHOOSER(options->chooser), options);
 			break;
 		case 2:
-<<<<<<< HEAD
+			dirpath = g_file_get_path(options->directory);
 			text = g_strdup_printf(_("<big><b>%s</b>\nby %s</big>\n\n"
 				"Project Type: %s\nDirectory to create project in: %s\n"),
 				options->name, options->author,
 				(options->type == I7_NEW_PROJECT_INFORM7_EXTENSION)?
 				_("Inform 7 Extension") : _("Inform 7 Story"),
-				options->directory);
-=======
-			dirpath = g_file_get_path(options->directory);
-			text = g_strdup_printf("<big><b>%s</b>\nby %s</big>\n\n"
-				"Project Type: %s\nDirectory to create project in: %s\n",
-				options->name, options->author,
-				(options->type == I7_NEW_PROJECT_INFORM7_EXTENSION)?
-				"Inform 7 Extension" : "Inform 7 Story",
 				dirpath);
 			g_free(dirpath);
->>>>>>> 8f03d7cd
 			gtk_label_set_markup(GTK_LABEL(page), text);
 			g_free(text);
 			gtk_assistant_set_page_complete(assistant, page, TRUE);
