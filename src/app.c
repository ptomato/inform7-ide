/*  Copyright (C) 2007, 2008, 2009, 2010, 2011, 2012 P. F. Chimento
 *  This file is part of GNOME Inform 7.
 *
 *  This program is free software: you can redistribute it and/or modify
 *  it under the terms of the GNU General Public License as published by
 *  the Free Software Foundation, either version 3 of the License, or
 *  (at your option) any later version.
 *
 *  This program is distributed in the hope that it will be useful,
 *  but WITHOUT ANY WARRANTY; without even the implied warranty of
 *  MERCHANTABILITY or FITNESS FOR A PARTICULAR PURPOSE.  See the
 *  GNU General Public License for more details.
 *
 *  You should have received a copy of the GNU General Public License
 *  along with this program.  If not, see <http://www.gnu.org/licenses/>.
 */

#include <stdlib.h>
#include <stdarg.h>
#include <signal.h>
#include <errno.h>
#include <glib.h>
#include <glib/gi18n.h>
#include <glib/gstdio.h>
#include <gio/gio.h>
#include <gtk/gtk.h>
#include "app.h"
#include "app-private.h"
#include "actions.h"
#include "builder.h"
#include "colorscheme.h"
#include "configfile.h"
#include "error.h"
#include "file.h"
#include "lang.h"
#include "prefs.h"

#define EXTENSIONS_BASE_PATH "Inform", "Extensions"

/* The singleton application class; should be derived from GtkApplication when
 porting to GTK 3. Contains the following global miscellaneous stuff:
 - an action group containing actions that would be valid even if there were no
   document open (even though there is no menu at present when no document is
   open.)
 - the list of open documents.
 - information about the paths to project data and executable files.
 - the file monitor for the extension directory.
 - the tree of installed extensions.
 - the print settings and page setup objects.
 - the preferences dialog.
 - various compiled regices for use elsewhere in the program.
*/

G_DEFINE_TYPE(I7App, i7_app, G_TYPE_OBJECT);

typedef struct {
	gchar *regex;
	gboolean caseless;
} I7AppRegexInfo;

static void
i7_app_init(I7App *self)
{
	I7_APP_USE_PRIVATE(self, priv);
	GError *error = NULL;

	/* Retrieve data directories if set externally */
	const gchar *env = g_getenv("GNOME_INFORM_DATA_DIR");
<<<<<<< HEAD
	priv->datadir = env? g_strdup(env) : g_build_filename(PACKAGE_DATA_DIR, "gnome-inform7", NULL);
=======
	if(env) {
		priv->datadir = g_file_new_for_path(env);
	} else {
		char *path = g_build_filename(PACKAGE_DATA_DIR, "gnome-inform7", NULL);
		priv->datadir = g_file_new_for_path(path);
		g_free(path);
	}

>>>>>>> 8f03d7cd
	env = g_getenv("GNOME_INFORM_LIBEXEC_DIR");
	priv->libexecdir = g_file_new_for_path(env? env : PACKAGE_LIBEXEC_DIR);

	GFile *builderfile = i7_app_get_data_file(self, "ui/gnome-inform7.ui");
	GtkBuilder *builder = create_new_builder(builderfile, self);
	g_object_unref(builderfile);

	/* Make the action group and ref it so that it won't be owned by whatever
	UI manager it's inserted into */
	priv->app_action_group = GTK_ACTION_GROUP(load_object(builder, "app_actions"));
	g_object_ref(priv->app_action_group);

	/* Add a filter to the Open Recent menu (can be removed once Glade supports
	building GtkRecentFilters) */
	GtkAction *recent = GTK_ACTION(load_object(builder, "open_recent"));
	GtkRecentFilter *filter = gtk_recent_filter_new();
	gtk_recent_filter_add_application(filter, "GNOME Inform 7");
	gtk_recent_chooser_set_filter(GTK_RECENT_CHOOSER(recent), filter);

	priv->document_list = NULL;
	priv->installed_extensions = GTK_TREE_STORE(load_object(builder, "installed_extensions_store"));
	g_object_ref(priv->installed_extensions);
	/* Set print settings to NULL, since they are not remembered across
	application runs (yet) */
	priv->print_settings = NULL;
	priv->page_setup = gtk_page_setup_new();

	/* Create the Gnome Inform7 dir if it doesn't already exist */
<<<<<<< HEAD
	gchar *extensions_dir = i7_app_get_extension_path(self, NULL, NULL);
	g_mkdir_with_parents(extensions_dir, 0777);
	g_free(extensions_dir);
=======
	GFile *extensions_dir = i7_app_get_extension_file(self, NULL, NULL);
	if(!make_directory_unless_exists(extensions_dir, NULL, &error)) {
		IO_ERROR_DIALOG(NULL, extensions_dir, error, _("creating the Inform directory"));
	}
	g_object_unref(extensions_dir);
>>>>>>> 8f03d7cd

	/* Set up monitor for extensions directory */
	i7_app_run_census(self, FALSE);
	priv->extension_dir_monitor = NULL;
	i7_app_monitor_extensions_directory(self);

	/* Compile the regices */
	I7AppRegexInfo regex_info[] = {
		{ "^(?P<level>volume|book|part|chapter|section)\\s+(?P<secnum>.*?)(\\s+-\\s+(?P<sectitle>.*))?$", TRUE },
		{ "\\[=0x([0-9A-F]{4})=\\]", FALSE },
		{ "^\\s*(?:version\\s.+\\sof\\s+)?(?:the\\s+)?" /* Version X of [the] */
		  "(?P<title>.+)\\s+(?:\\(for\\s.+\\sonly\\)\\s+)?" /* <title> [(for X only)] */
		  "by\\s+(?P<author>.+)\\s+" /* by <author> */
		  "begins?\\s+here\\.?\\s*$", /* begins here[.] */
		  TRUE },
		{ "R?ex(?P<number>[0-9]+).html$", FALSE }
	};
	int i;
	for(i = 0; i < I7_APP_NUM_REGICES; i++) {
		self->regices[i] = g_regex_new(regex_info[i].regex, G_REGEX_OPTIMIZE | (regex_info[i].caseless? G_REGEX_CASELESS : 0), 0, &error);
		if(!self->regices[i])
			ERROR(_("Could not compile regex"), error);
	}

	self->prefs = create_prefs_window(builder);

	/* Check the application settings and set all the controls to their current
	values according to GConf. If the keys aren't set in GConf, set them to
	their default values. */
	init_config_file(builder);

	g_object_unref(builder);
}

static void
i7_app_finalize(GObject *self)
{
	I7_APP_USE_PRIVATE(self, priv);
<<<<<<< HEAD
	g_free(priv->datadir);
	g_free(priv->libexecdir);
=======
	g_object_unref(priv->datadir);
	g_object_unref(priv->libexecdir);
>>>>>>> 8f03d7cd
	i7_app_stop_monitoring_extensions_directory(I7_APP(self));
	if(I7_APP(self)->prefs)
		g_slice_free(I7PrefsWidgets, I7_APP(self)->prefs);
	g_object_unref(priv->installed_extensions);
	g_object_unref(priv->app_action_group);

	int i;
	for(i = 0; i < I7_APP_NUM_REGICES; i++)
		g_regex_unref(I7_APP(self)->regices[i]);

	G_OBJECT_CLASS(i7_app_parent_class)->finalize(self);
}

static void
i7_app_class_init(I7AppClass *klass)
{
	GObjectClass* object_class = G_OBJECT_CLASS(klass);

	g_type_class_add_private(klass, sizeof(I7AppPrivate));

	object_class->finalize = i7_app_finalize;
}

/* Function to get the singleton application object. */
I7App *
i7_app_get(void)
{
	static I7App *theapp = NULL;

	if(G_UNLIKELY(theapp == NULL)) {
		theapp = I7_APP(g_object_new(I7_TYPE_APP, NULL));

		/* Do any setup activities for the application that require calling
		 i7_app_get() */
		populate_schemes_list(theapp->prefs->schemes_list);
		/* Set up Natural Inform highlighting on the example buffer */
		GtkSourceBuffer *buffer = GTK_SOURCE_BUFFER(gtk_text_view_get_buffer(GTK_TEXT_VIEW(theapp->prefs->source_example)));
		set_buffer_language(buffer, "inform7");
		set_highlight_styles(buffer);
	}

	return theapp;
}

/* Detect the type of document represented by @filename and open it. If that
 document is already open, then bring its window to the front. */
void
i7_app_open(I7App *app, GFile *file)
{
	I7Document *dupl = i7_app_get_already_open(app, file);
	if(dupl) {
		gtk_window_present(GTK_WINDOW(dupl));
		return;
	}

	if(g_file_query_exists(file, NULL)) {
		if(g_file_query_file_type(file, G_FILE_QUERY_INFO_NONE, NULL) == G_FILE_TYPE_DIRECTORY) {
			i7_story_new_from_file(app, file);
			/* TODO make sure story.ni exists */
		} /* else */
			/* TODO Use is_valid_extension to check if they're extensions and then open them */
	}
}

/* Insert the application's private action group into a GtkUIManager */
void
i7_app_insert_action_groups(I7App *app, GtkUIManager *manager)
{
	I7_APP_USE_PRIVATE(app, priv);
	gtk_ui_manager_insert_action_group(manager, priv->app_action_group, 0);
}

/* Add @document to the list of open documents */
void
i7_app_register_document(I7App *app, I7Document *document)
{
	I7_APP_USE_PRIVATE(app, priv);
	priv->document_list = g_slist_prepend(priv->document_list, document);
}

/* Remove @document from the list of open documents */
void
i7_app_remove_document(I7App *app, I7Document *document)
{
	I7_APP_PRIVATE(app)->document_list = g_slist_remove(I7_APP_PRIVATE(app)->document_list, document);
}

/* Custom search function for invocation of g_slist_find_custom() in
i7_app_get_already_open() below */
static gboolean
document_compare_file(const I7Document *document, GFile *file)
{
	GFile *document_file = i7_document_get_file(document);

	gboolean equal = g_file_equal(file, document_file);

	g_object_unref(document_file);
	return equal? 0 : 1;
}

/**
 * i7_app_get_already_open:
 * @app: the application
 * @file: a #GFile
 *
 * Check to see if @file is already open in this instance of the application.
 *
 * Returns: the corresponding #I7Document object if file is open, or %NULL
 * otherwise.
 */
I7Document *
i7_app_get_already_open(I7App *app, const GFile *file)
{
	I7_APP_USE_PRIVATE(app, priv);
	GSList *node = g_slist_find_custom(priv->document_list, file, (GCompareFunc)document_compare_file);
	if(node)
		return node->data;
	return NULL;
}

/* Return the number of documents currently open. */
gint
i7_app_get_num_open_documents(I7App *app)
{
	I7_APP_USE_PRIVATE(app, priv);
	return g_slist_length(priv->document_list);
}

/* Close all story windows, no cancelling allowed */
void
i7_app_close_all_documents(I7App *app)
{
	I7_APP_USE_PRIVATE(app, priv);
	g_slist_foreach(priv->document_list, (GFunc)i7_document_close, NULL);
	if(i7_app_get_num_open_documents(app) == 0)
		gtk_main_quit();
}

/* Carry out @func for each document window. To do something to each story or
 extension window only, call this function and check for I7_IS_STORY() in your
 callback function. */
void
i7_app_foreach_document(I7App *app, I7DocumentForeachFunc func, gpointer data)
{
	I7_APP_USE_PRIVATE(app, priv);
	g_slist_foreach(priv->document_list, (GFunc)func, data);
}

/* Callback for file monitor on extensions directory; run the census if a file
 was created or deleted */
static void
extension_dir_changed(GFileMonitor *monitor, GFile *file, GFile *other_file, GFileMonitorEvent event_type, I7App *app)
{
	if(event_type == G_FILE_MONITOR_EVENT_CREATED || event_type == G_FILE_MONITOR_EVENT_DELETED)
		i7_app_run_census(app, FALSE);
}

/* Set up a file monitor for the user's extensions directory */
void
i7_app_monitor_extensions_directory(I7App *app)
{
	I7_APP_USE_PRIVATE(app, priv);
	GError *error = NULL;
	if(!I7_APP_PRIVATE(app)->extension_dir_monitor) {
		GFile *extdir = i7_app_get_extension_file(app, NULL, NULL);
		priv->extension_dir_monitor = g_file_monitor_directory(extdir, G_FILE_MONITOR_NONE, NULL, &error);
		g_object_unref(extdir);
	}

	g_signal_connect(G_OBJECT(priv->extension_dir_monitor), "changed", G_CALLBACK(extension_dir_changed), app);
}

/* Turn off the file monitor on the user's extensions directory */
void
i7_app_stop_monitoring_extensions_directory(I7App *app)
{
	I7_APP_USE_PRIVATE(app, priv);
	g_file_monitor_cancel(priv->extension_dir_monitor);
	g_object_unref(priv->extension_dir_monitor);
	priv->extension_dir_monitor = NULL;
}

/* Reads an extension file to check whether it is a valid Inform 7 extension,
and returns the extension name and author stored in the locations pointed to by
'name' and 'author'. If the function returns TRUE, they must be freed. */
static gboolean
is_valid_extension(I7App *app, const gchar *text, gchar **thename, gchar **theauthor)
{
	g_return_val_if_fail(text != NULL, FALSE);

	GMatchInfo *match = NULL;

	if(!g_regex_match(app->regices[I7_APP_REGEX_EXTENSION], text, 0, &match)) {
		g_match_info_free(match);
		return FALSE;
	}
	if((*thename = g_match_info_fetch_named(match, "title")) == NULL) {
		g_match_info_free(match);
		return FALSE;
	}
	if((*theauthor = g_match_info_fetch_named(match, "author")) == NULL) {
		g_match_info_free(match);
		g_free(*thename);
		return FALSE;
	}

	return TRUE;
}

/**
 * i7_app_install_extension:
 * @app: the application
 * @file: a #GFile
 *
 * Install the extension @file into the user's extensions directory.
 */
void
i7_app_install_extension(I7App *app, GFile *file)
{
	g_return_if_fail(file);
	GError *err = NULL;

	/* Read the first line of the file */
	GFileInputStream *file_stream = g_file_read(file, NULL, &err);
	if(!file_stream)
		return;
	GDataInputStream *stream = g_data_input_stream_new(G_INPUT_STREAM(file_stream));
	char *text = g_data_input_stream_read_line_utf8(stream, NULL, NULL, &err);
	if(!text)
		return;

	/* Make sure the file is actually an Inform 7 extension */
	gchar *name = NULL;
	gchar *author = NULL;
	if(!is_valid_extension(app, text, &name, &author)) {
		char *display_name = file_get_display_name(file);
		error_dialog(NULL, NULL, _("The file '%s' does not seem to be an "
		  "extension. Extensions should be saved as UTF-8 text format files, "
		  "and should start with a line of one of these forms:\n\n<Extension> "
		  "by <Author> begins here.\nVersion <Version> of <Extension> by "
		  "<Author> begins here."), display_name);
		g_free(display_name);
		g_free(text);
		return;
	}
	g_free(text);

	/* Turn off the file monitor */
	i7_app_stop_monitoring_extensions_directory(app);

	/* Create the directory for that author if it does not exist already */
	GFile *dir = i7_app_get_extension_file(app, author, NULL);

	if(!make_directory_unless_exists(dir, NULL, &err)) {
		error_dialog_file_operation(NULL, dir, err, I7_FILE_ERROR_OTHER, _("creating a directory"));
		g_free(name);
		g_free(author);
		g_object_unref(dir);
		i7_app_monitor_extensions_directory(app);
		return;
	}

	char *canonical_name = g_strconcat(name, ".i7x", NULL);
	GFile *target = g_file_get_child(dir, name);
	GFile *canonical_target = g_file_get_child(dir, canonical_name);
	g_free(canonical_name);
	g_object_unref(dir);

	/* Check if the extension is already installed */
	if(g_file_query_exists(target, NULL) || g_file_query_exists(canonical_target, NULL))
	{
		GtkWidget *dialog = gtk_message_dialog_new(NULL, 0, GTK_MESSAGE_QUESTION, GTK_BUTTONS_YES_NO,
		  _("A version of the extension %s by %s is already installed. Do you "
		  "want to overwrite the installed extension with this new one?"), name, author);
		if(gtk_dialog_run(GTK_DIALOG(dialog)) != GTK_RESPONSE_YES) {
			gtk_widget_destroy(dialog);
			g_object_unref(target);
			g_object_unref(canonical_target);
			g_free(name);
			g_free(author);
			i7_app_monitor_extensions_directory(app);
			return;
		}
		gtk_widget_destroy(dialog);
	}

	g_free(name);
	g_free(author);

	/* Copy the extension file to the user's extensions dir */
	if(!g_file_copy(file, canonical_target, G_FILE_COPY_OVERWRITE | G_FILE_COPY_TARGET_DEFAULT_PERMS, NULL, NULL, NULL, &err)) {
		error_dialog_file_operation(NULL, canonical_target, err, I7_FILE_ERROR_OTHER, _("copying a file"));
		g_object_unref(target);
		g_object_unref(canonical_target);
		i7_app_monitor_extensions_directory(app);
		return;
	}
	g_object_unref(canonical_target);

	/* If a version without *.i7x is still residing in that directory, delete
	it now */
	if(g_file_query_exists(target, NULL)) {
		if(!g_file_delete(target, NULL, &err) == -1)
			error_dialog_file_operation(NULL, target, err, I7_FILE_ERROR_OTHER, _("removing an old extension file"));
	}

	g_object_unref(target);
	i7_app_monitor_extensions_directory(app);

	/* Index the new extensions, in the foreground */
	i7_app_run_census(app, TRUE);
}

/*
 * remove_i7x_from_file:
 * @file: a #GFile reference.
 *
 * Removes the extension (in this case, it should be .i7x, but it doesn't really
 * matter) from the file and creates a new file reference.
 *
 * Returns: (transfer full): a new #GFile, unref when done; or %NULL if @file
 * didn't have an extension.
 */
static GFile *
remove_i7x_from_file(GFile *file)
{
	GFile *parent = g_file_get_parent(file);
	char *basename = g_file_get_basename(file);
	char *dot = strrchr(basename, '.');
	GFile *retval;

	if(dot) {
		*dot = '\0';
		retval = g_file_get_child(parent, basename);
	} else {
		retval = NULL;
	}

	g_object_unref(parent);
	g_free(basename);
	return retval;
}

/* Delete extension and remove author dir if empty */
void
i7_app_delete_extension(I7App *app, gchar *author, gchar *extname)
{
	GFile *file, *file_lc, *file_noext, *file_lc_noext, *author_dir, *author_dir_lc;
	char *extname_lc;
	GError *err = NULL;

	i7_app_stop_monitoring_extensions_directory(app);

	/* Get references to the various possible versions of this filename */
	file = i7_app_get_extension_file(app, author, extname);
	file_noext = remove_i7x_from_file(file);

	/* Remove extension, try versions with and without .i7x */
	if(!g_file_delete(file, NULL, &err) && !g_file_delete(file_noext, NULL, &err)) {
		error_dialog_file_operation(NULL, file, err, I7_FILE_ERROR_OTHER, _("deleting the file with or without extension"));
		g_object_unref(file);
		g_object_unref(file_noext);
		goto finally;
	}
	g_object_unref(file);
	g_object_unref(file_noext);

	/* Remove lowercase symlink to extension (holdover from previous versions
	of Inform) */
	extname_lc = g_utf8_strdown(extname, -1);
	file_lc = i7_app_get_extension_file(app, author, extname_lc);
	file_lc_noext = remove_i7x_from_file(file_lc);
	g_object_unref(file_lc);

	/* Only do this if the symlink actually exists */
	if(file_exists_and_is_symlink(file_lc_noext)) {
		if(!g_file_delete(file_lc_noext, NULL, &err)) {
			error_dialog_file_operation(NULL, file, err, I7_FILE_ERROR_OTHER, _("deleting an old symlink"));
			g_object_unref(file_lc_noext);
			goto finally;
		}
	}
	g_object_unref(file_lc_noext);

	/* Remove author directory if empty */
	author_dir = i7_app_get_extension_file(app, author, NULL);
	if(!g_file_delete(author_dir, NULL, &err)) {
		/* if the directory isn't empty, continue; but if it failed for any
		other reason, display an error */
		if(!g_error_matches(err, G_IO_ERROR, G_IO_ERROR_NOT_EMPTY)) {
			error_dialog_file_operation(NULL, author_dir, err, I7_FILE_ERROR_OTHER, _("deleting an empty directory"));
			g_object_unref(author_dir);
			goto finally;
		}
	}
	g_object_unref(author_dir);

	/* Remove lowercase symlink to author directory (holdover from previous
	versions of Inform) */
	gchar *author_lc = g_utf8_strdown(author, -1);
	author_dir_lc = i7_app_get_extension_file(app, author_lc, NULL);
	g_free(author_lc);
	/* Only do this if the symlink actually exists */
	if(file_exists_and_is_symlink(author_dir_lc)) {
		if(!g_file_delete(author_dir_lc, NULL, &err)) {
			error_dialog_file_operation(NULL, author_dir_lc, err, I7_FILE_ERROR_OTHER, _("deleting an old symlink"));
		}
	}
	g_object_unref(author_dir_lc);

finally:
	i7_app_monitor_extensions_directory(app);

	/* Index the new extensions, in the foreground */
	i7_app_run_census(app, TRUE);
}

/* Return the full path to the built-in Inform extension represented by @author
 and @extname, if not NULL; return the author directory if @extname is NULL;
 return the built-in extensions path if both are NULL. */
static GFile *
get_builtin_extension_file(I7App *app, const gchar *author,
	const gchar *extname)
{
	if(!author)
		return i7_app_get_data_file_va(app, "Extensions", NULL);
	if(!extname)
		return i7_app_get_data_file_va(app, "Extensions", author, NULL);
	return i7_app_get_data_file_va(app, "Extensions", author, extname, NULL);
}

/**
 * i7_app_foreach_installed_extension:
 * @app: the app
 * @builtin: whether to iterate over the built-in extensions or the
 * user-installed ones
 * @author_func: (allow-none) (scope call): a function to call for each author
 * directory found, which may return a result
 * @author_func_data: (allow-none): data to pass to @author_func
 * @extension_func: (allow-none) (scope call): a function to call for each
 * extension file found in each author directory
 * @extension_func_data: (allow-none): data to pass to @extension_func
 * @free_author_result: (allow-none): function to free the return value of
 * @author_func
 *
 * Iterates over the installed extensions (the built-in ones if @builtin is
 * %TRUE, or the user-installed ones if %FALSE), calling functions for each
 * author directory and each installed extension in each author directory.
 *
 * @author_func may return a result, which is passed to the @extension_func when
 * called for extensions in that author directory. After the author directory
 * has been traversed, @free_author_result is called on the return value of
 * @author_func, if both of them are not %NULL.
 */
void
i7_app_foreach_installed_extension(I7App *app, gboolean builtin, I7AppAuthorFunc author_func, gpointer author_func_data, I7AppExtensionFunc extension_func, gpointer extension_func_data, GDestroyNotify free_author_result)
{
	GError *err = NULL;
	GFile *root_file;
	GFileEnumerator *root_dir;
	GFileInfo *author_info;
	gpointer author_result;

	if(builtin)
		root_file = get_builtin_extension_file(app, NULL, NULL);
	else
		root_file = i7_app_get_extension_file(app, NULL, NULL);

	root_dir = g_file_enumerate_children(root_file, "standard::*", G_FILE_QUERY_INFO_NONE, NULL, &err);
	if(!root_dir) {
		error_dialog_file_operation(NULL, root_file, err, I7_FILE_ERROR_OTHER, _("opening extensions directory"));
		g_object_unref(root_file);
		return;
	}

	while((author_info = g_file_enumerator_next_file(root_dir, NULL, NULL)) != NULL) {
		const char *author_name = g_file_info_get_name(author_info);
		GFile *author_file;
		GFileEnumerator *author_dir;
		GFileInfo *extension_info;

		/* Read each extension dir, but skip "Reserved" and nondirs */
		if(strcmp(author_name, "Reserved") == 0)
			continue;
		if(g_file_info_get_file_type(author_info) != G_FILE_TYPE_DIRECTORY)
			continue;

		if(author_func)
			author_result = author_func(author_info, author_func_data);
		else
			author_result = NULL;

		/* Descend into each author directory */
		author_file = g_file_get_child(root_file, author_name);
		author_dir = g_file_enumerate_children(author_file, "standard::*", G_FILE_QUERY_INFO_NONE, NULL, &err);
		if(!author_dir) {
			error_dialog_file_operation(NULL, author_file, err, I7_FILE_ERROR_OTHER, _("opening extensions directory"));
			g_object_unref(author_file);
			return;
		}

		while((extension_info = g_file_enumerator_next_file(author_dir, NULL, NULL)) != NULL) {

			/* Read each file, but skip symlinks */
			if(g_file_info_get_is_symlink(extension_info))
				continue;

			if(extension_func)
				extension_func(author_file, extension_info, author_result, extension_func_data);

			g_object_unref(extension_info);
		}

		if(free_author_result && author_result)
			free_author_result(author_result);

		/* Finished enumerating author directory */
		if(err) {
			error_dialog_file_operation(NULL, author_file, err, I7_FILE_ERROR_OTHER, _("reading extensions directory"));
		}
		g_object_unref(author_file);
		g_file_enumerator_close(author_dir, NULL, NULL); /* ignore error */
		g_object_unref(author_dir);
		g_object_unref(author_info);
	}

	/* Finished enumerating user extensions directory */
	if(err) {
		error_dialog_file_operation(NULL, root_file, err, I7_FILE_ERROR_OTHER, _("reading extensions directory"));
	}
	g_object_unref(root_file);
	g_file_enumerator_close(root_dir, NULL, NULL); /* ignore error */
	g_object_unref(root_dir);
}

/* Helper function: Add author to tree store callback */
static GtkTreeIter *
add_author_to_tree_store(GFileInfo *info, GtkTreeStore *store)
{
	GtkTreeIter parent_iter;
	const char *author_display_name = g_file_info_get_display_name(info);
	gboolean found = FALSE;

	/* If the author directory was already indexed before, add the extension
	to it instead of making a new entry */
	if(gtk_tree_model_get_iter_first(GTK_TREE_MODEL(store), &parent_iter)) {
		do {
			char *author;
			gtk_tree_model_get(GTK_TREE_MODEL(store), &parent_iter, I7_APP_EXTENSION_TEXT, &author, -1);
			if(strcmp(author_display_name, author) == 0)
				found = TRUE;
			g_free(author);
			if(found)
				break;
		} while(gtk_tree_model_iter_next(GTK_TREE_MODEL(store), &parent_iter));
	}

	if(!found) {
		gtk_tree_store_append(store, &parent_iter, NULL);
		gtk_tree_store_set(store, &parent_iter,
			I7_APP_EXTENSION_TEXT, author_display_name,
			I7_APP_EXTENSION_READ_ONLY, TRUE,
			I7_APP_EXTENSION_ICON, NULL,
			I7_APP_EXTENSION_FILE, NULL,
			-1);
	}

	return gtk_tree_iter_copy(&parent_iter);
}

/* Helper function: add extension to tree store as a non-built-in extension */
static void
add_extension_to_tree_store(GFile *parent, GFileInfo *info, GtkTreeIter *parent_iter, GtkTreeStore *store)
{
	const char *extension_name = g_file_info_get_name(info);
	GFile *extension_file = g_file_get_child(parent, extension_name);
	const char *display_name = g_file_info_get_display_name(info);
	GtkTreeIter child_iter;

	/* Remove .i7x from the filename, if it is there */
	char *i7_display_name;
	if(g_str_has_suffix(display_name, ".i7x"))
		i7_display_name = g_strndup(display_name, strlen(display_name) - 4);
	else
		i7_display_name = g_strdup(display_name);

	gtk_tree_store_append(store, &child_iter, parent_iter);
	gtk_tree_store_set(store, &child_iter,
		I7_APP_EXTENSION_TEXT, i7_display_name, /* copies */
		I7_APP_EXTENSION_READ_ONLY, FALSE,
		I7_APP_EXTENSION_ICON, NULL,
		I7_APP_EXTENSION_FILE, extension_file, /* references */
		-1);

	g_object_unref(extension_file);
	g_free(i7_display_name);
}

/* Helper function: add extension to tree store as a built-in extension. Makes
 * sure that user-installed extensions override the built-in ones. */
static void
add_builtin_extension_to_tree_store(GFile *parent, GFileInfo *info, GtkTreeIter *parent_iter, GtkTreeStore *store)
{
	const char *extension_name = g_file_info_get_name(info);
	const char *display_name = g_file_info_get_display_name(info);
	GFile *extension_file = g_file_get_child(parent, extension_name);
	GtkTreeIter child_iter;
	gboolean found;

	/* Remove .i7x from the filename, if it is there */
	char *i7_display_name;
	if(g_str_has_suffix(display_name, ".i7x"))
		i7_display_name = g_strndup(display_name, strlen(display_name) - 4);
	else
		i7_display_name = g_strdup(display_name);

	/* Only add it if it is not overridden by a user-installed extension */
	found = FALSE;
	if(gtk_tree_model_iter_children(GTK_TREE_MODEL(store), &child_iter, parent_iter)) {
		do {
			char *name;
			gtk_tree_model_get(GTK_TREE_MODEL(store), &child_iter,
				I7_APP_EXTENSION_TEXT, &name,
				-1);
			if(strcmp(i7_display_name, name) == 0)
				found = TRUE;
			g_free(name);
			if(found)
				break;
		} while(gtk_tree_model_iter_next(GTK_TREE_MODEL(store), &child_iter));
	}

	if(!found) {
		gtk_tree_store_append(store, &child_iter, parent_iter);
		gtk_tree_store_set(store, &child_iter,
			I7_APP_EXTENSION_TEXT, i7_display_name,
			I7_APP_EXTENSION_READ_ONLY, TRUE,
			I7_APP_EXTENSION_ICON, "inform7-builtin",
			I7_APP_EXTENSION_FILE, extension_file,
			-1);
	}

	g_object_unref(extension_file);
	g_free(i7_display_name);
}

/* Helper function: look in the user's extensions directory and the built-in one
 and list all the extensions there in the application's extensions tree */
static gboolean
update_installed_extensions_tree(I7App *app)
{
	GtkTreeStore *store = I7_APP_PRIVATE(app)->installed_extensions;
	gtk_tree_store_clear(store);

	i7_app_foreach_installed_extension(app, FALSE,
	    (I7AppAuthorFunc)add_author_to_tree_store, store,
	    (I7AppExtensionFunc)add_extension_to_tree_store, store,
	    (GDestroyNotify)gtk_tree_iter_free);
	i7_app_foreach_installed_extension(app, TRUE,
	    (I7AppAuthorFunc)add_author_to_tree_store, store,
	    (I7AppExtensionFunc)add_builtin_extension_to_tree_store, store,
	    (GDestroyNotify)gtk_tree_iter_free);

	/* Rebuild the Open Extension menus */
	i7_app_update_extensions_menu(app);

	return FALSE; /* one-shot idle function */
}

/* Start the compiler running the census of extensions. If @wait is FALSE, do it
 in the background. */
void
i7_app_run_census(I7App *app, gboolean wait)
{
	GFile *ni_binary = i7_app_get_binary_file(app, "ni");
	GFile *builtin_extensions = get_builtin_extension_file(app, NULL, NULL);

	/* Build the command line */
	gchar **commandline = g_new(gchar *, 5);
	commandline[0] = g_file_get_path(ni_binary);
	commandline[1] = g_strdup("--rules");
	commandline[2] = g_file_get_path(builtin_extensions);
	commandline[3] = g_strdup("--census");
	commandline[4] = NULL;

	g_object_unref(ni_binary);
	g_object_unref(builtin_extensions);

	/* Run the census */
	if(wait) {
		g_spawn_sync(g_get_home_dir(), commandline, NULL, G_SPAWN_SEARCH_PATH
			| G_SPAWN_STDOUT_TO_DEV_NULL | G_SPAWN_STDERR_TO_DEV_NULL,
			NULL, NULL, NULL, NULL, NULL, NULL);
		update_installed_extensions_tree(app);
	} else {
		g_spawn_async(g_get_home_dir(), commandline, NULL, G_SPAWN_SEARCH_PATH
			| G_SPAWN_STDOUT_TO_DEV_NULL | G_SPAWN_STDERR_TO_DEV_NULL,
			NULL, NULL, NULL, NULL);
		g_idle_add((GSourceFunc)update_installed_extensions_tree, app);
	}

	g_strfreev(commandline);
}

/**
 * i7_app_get_extension_file:
 * @app: the application
 * @author: (allow-none): the extension author
 * @extname: (allow-none): the extensions name, with or without .i7x
 *
 * Returns the directory for user-installed extensions, with the @author and
 * @extname path components tacked on if they are not %NULL. Does not check
 * whether the file exists.
 *
 * Returns: (transfer full): a new #GFile.
 */
GFile *
i7_app_get_extension_file(I7App *app, const gchar *author, const gchar *extname)
{
	char *path;

	if(!author) {
		path = g_build_filename(g_get_home_dir(), EXTENSIONS_BASE_PATH, NULL);
	} else if(!extname) {
		path = g_build_filename(g_get_home_dir(), EXTENSIONS_BASE_PATH, author, NULL);
	} else {
		char *extname_ext;
		if(g_str_has_suffix(extname, ".i7x"))
			extname_ext = g_strdup(extname);
		else
			extname_ext = g_strconcat(extname, ".i7x", NULL);

		path = g_build_filename(g_get_home_dir(), EXTENSIONS_BASE_PATH, author,	extname_ext, NULL);
		g_free(extname_ext);
	}

	GFile *retval = g_file_new_for_path(path);
	g_free(path);
	return retval;
}

/**
 * i7_app_get_data_file:
 * @app: the app
 * @filename: the basename of the data file
 *
 * Locates @filename in the application data directory. If it is not found,
 * displays an error dialog asking the user to reinstall the application.
 *
 * Returns: (transfer full): a new #GFile pointing to @filename, or %NULL if not
 * found.
 */
GFile *
i7_app_get_data_file(I7App *app, const char *filename)
{
	GFile *retval = g_file_get_child(I7_APP_PRIVATE(app)->datadir, filename);

	if(g_file_query_exists(retval, NULL))
		return retval;

	g_object_unref(retval);
	error_dialog(NULL, NULL, _("An application file, %s, was not found. "
		"Please reinstall Inform 7."), filename);
	return NULL;
}

/**
 * i7_app_get_data_file_va:
 * @app: the app
 * @path1: first component of the path
 * @...: subsequent path components, ending with %NULL.
 *
 * Locates a file in a subdirectory of the application data directory. If it is
 * not found, displays an error dialog asking the user to reinstall the
 * application.
 *
 * Returns: (transfer full): a new #GFile pointing to @filename, or %NULL if not
 * found.
 */
GFile *
i7_app_get_data_file_va(I7App *app, const char *path1, ...)
{
	va_list ap;
	GFile *retval, *previous;
	char *arg, *lastarg = NULL;

	retval = previous = g_file_get_child(I7_APP_PRIVATE(app)->datadir, path1);

	va_start(ap, path1);
	while((arg = va_arg(ap, char *)) != NULL) {
		retval = g_file_get_child(previous, arg);
		g_object_unref(previous);
		previous = retval;
		lastarg = arg;
	}
	va_end(ap);

	if(g_file_query_exists(retval, NULL))
		return retval;

	g_object_unref(retval);
	error_dialog(NULL, NULL, _("An application file, %s, was not found. "
		"Please reinstall Inform 7."), lastarg); /* argument before NULL */
	return NULL;
}

/**
 * i7_app_check_data_file:
 * @app: the app
 * @filename: the basename of the data file
 *
 * Locates @filename in the application data directory. Used when we do not
 * necessarily want to display an error if it does not exist.
 *
 * Returns: (transfer full): a new #GFile pointing to @filename, or %NULL if not
 * found.
 */
GFile *
i7_app_check_data_file(I7App *app, const char *filename)
{
	GFile *retval = g_file_get_child(I7_APP_PRIVATE(app)->datadir, filename);

	if(!g_file_query_exists(retval, NULL)) {
		g_object_unref(retval);
		return NULL;
	}

	return retval;
}

/**
 * i7_app_check_data_file_va:
 * @app: the app
 * @path1: first component of the path
 * @...: subsequent path components, ending with %NULL.
 *
 * Locates a file in a subdirectory of the application data directory. Used when
 * we do not necessarily want to display an error if it does not exist.
 *
 * Returns: (transfer full): a new #GFile pointing to @filename, or %NULL if not
 * found.
 */
GFile *
i7_app_check_data_file_va(I7App *app, const char *path1, ...)
{
	va_list ap;
	GFile *retval, *previous;
	char *arg;

	retval = previous = g_file_get_child(I7_APP_PRIVATE(app)->datadir, path1);

	va_start(ap, path1);
	while((arg = va_arg(ap, char *)) != NULL) {
		retval = g_file_get_child(previous, arg);
		g_object_unref(previous);
		previous = retval;
	}
	va_end(ap);

	if(!g_file_query_exists(retval, NULL)) {
		g_object_unref(retval);
		return NULL;
	}

<<<<<<< HEAD
/* Returns the path to filename in the application libexec directory. Free
 string afterwards. */
gchar *
i7_app_get_binary_path(I7App *app, const gchar *filename)
=======
	return retval;
}

/**
 * i7_app_get_binary_file:
 * @app: the app
 * @filename: the basename of the file
 *
 * Locates @filename in the application libexec directory. If it is not found,
 * displays an error dialog asking the user to reinstall the application.
 *
 * Returns: (transfer full): a new #GFile pointing to @filename, or %NULL if not
 * found.
 */
GFile *
i7_app_get_binary_file(I7App *app, const char *filename)
>>>>>>> 8f03d7cd
{
	GFile *retval = g_file_get_child(I7_APP_PRIVATE(app)->libexecdir, filename);

	if(g_file_query_exists(retval, NULL))
		return retval;

	g_object_unref(retval);
	error_dialog(NULL, NULL, _("An application file, %s, was not found. "
		"Please reinstall Inform 7."), filename);
	return NULL;
}

/* Getter function for installed extensions tree */
GtkTreeStore *
i7_app_get_installed_extensions_tree(I7App *app)
{
	return I7_APP_PRIVATE(app)->installed_extensions;
}

/* Regenerate the installed extensions submenu attached to @parent_item */
static void
rebuild_extensions_menu(GtkWidget *parent_item, I7App *app)
{
	GtkTreeModel *model = GTK_TREE_MODEL(I7_APP_PRIVATE(app)->installed_extensions);
	GtkTreeIter author, title;
	GtkWidget *authormenu = gtk_menu_new();

	gtk_tree_model_get_iter_first(model, &author);
	do {
		gchar *authorname;
		gtk_tree_model_get(model, &author, I7_APP_EXTENSION_TEXT, &authorname, -1);
		GtkWidget *authoritem = gtk_menu_item_new_with_label(authorname);
		gtk_widget_show(authoritem);
		gtk_menu_shell_append(GTK_MENU_SHELL(authormenu), authoritem);

		g_assert(gtk_tree_model_iter_children(model, &title, &author));
		GtkWidget *extmenu = gtk_menu_new();
		do {
			char *extname;
			GFile *extension_file;
			gboolean readonly;
			gtk_tree_model_get(model, &title,
				I7_APP_EXTENSION_TEXT, &extname,
				I7_APP_EXTENSION_READ_ONLY, &readonly,
				I7_APP_EXTENSION_FILE, &extension_file,
				-1);
			GtkWidget *extitem;
			if(readonly) {
				extitem = gtk_image_menu_item_new_with_label(extname);
				GtkWidget *image = gtk_image_new_from_icon_name("inform7-builtin", GTK_ICON_SIZE_MENU);
				gtk_image_menu_item_set_image(GTK_IMAGE_MENU_ITEM(extitem), image);
				g_signal_connect(extitem, "activate", G_CALLBACK(on_open_extension_readonly_activate), extension_file);
			} else {
				extitem = gtk_menu_item_new_with_label(extname);
				g_signal_connect(extitem, "activate", G_CALLBACK(on_open_extension_activate), extension_file);
			}
			gtk_widget_show(extitem);
			gtk_menu_shell_append(GTK_MENU_SHELL(extmenu), extitem);

			g_free(extname);
			g_object_unref(extension_file);

		} while(gtk_tree_model_iter_next(model, &title));
		gtk_menu_item_set_submenu(GTK_MENU_ITEM(authoritem), extmenu);
	} while(gtk_tree_model_iter_next(model, &author));
	gtk_menu_item_set_submenu(GTK_MENU_ITEM(parent_item), authormenu);
}

/* Rebuild all the Open Installed Extensions submenus in existence, by calling
 rebuild_extensions_menu() on all proxies of the "open_extension" action */
void
i7_app_update_extensions_menu(I7App *app)
{
	GSList *proxies = gtk_action_get_proxies(gtk_action_group_get_action(I7_APP_PRIVATE(app)->app_action_group, "open_extension"));
	/* do not free list */
	g_slist_foreach(proxies, (GFunc)rebuild_extensions_menu, app);
}

/* Getter function for the global print settings object */
GtkPrintSettings *
i7_app_get_print_settings(I7App *app)
{
	return I7_APP_PRIVATE(app)->print_settings;
}

/* Setter function for the global print settings object */
void
i7_app_set_print_settings(I7App *app, GtkPrintSettings *settings)
{
	I7AppPrivate *priv = I7_APP_PRIVATE(app);
	if(priv->print_settings)
		g_object_unref(priv->print_settings);
	priv->print_settings = settings;
}

/* Getter function for the global page setup object */
GtkPageSetup *
i7_app_get_page_setup(I7App *app)
{
	return I7_APP_PRIVATE(app)->page_setup;
}

/* Setter function for the global page setup object */
void
i7_app_set_page_setup(I7App *app, GtkPageSetup *setup)
{
	I7AppPrivate *priv = I7_APP_PRIVATE(app);
	if(priv->page_setup)
		g_object_unref(priv->page_setup);
	priv->page_setup = setup;
}

/* Bring the preferences dialog to the front */
void
i7_app_present_prefs_window(I7App *app)
{
	gtk_window_present(GTK_WINDOW(app->prefs->window));
}

/* Helper function: change the cursor of @toplevel's GdkWindow to @cursor.
 Called by g_list_foreach() in i7_app_set_busy() below. */
static void
set_cursor(GtkWindow *toplevel, GdkCursor *cursor)
{
	GdkWindow *window = gtk_widget_get_window(GTK_WIDGET(toplevel));
	if(window)
		gdk_window_set_cursor(window, cursor);
}

/* Change the cursor in all application windows to GDK_WATCH if @busy is TRUE,
 or to the default cursor if @busy is FALSE. */
void
i7_app_set_busy(I7App *app, gboolean busy)
{
	GList *windows = gtk_window_list_toplevels();
	if(busy) {
		GdkCursor *cursor = gdk_cursor_new(GDK_WATCH);
		g_list_foreach(windows, (GFunc)set_cursor, cursor);
		gdk_cursor_unref(cursor);
	} else
		g_list_foreach(windows, (GFunc)set_cursor, NULL);
	gdk_flush();
	g_list_free(windows);
}<|MERGE_RESOLUTION|>--- conflicted
+++ resolved
@@ -66,9 +66,6 @@
 
 	/* Retrieve data directories if set externally */
 	const gchar *env = g_getenv("GNOME_INFORM_DATA_DIR");
-<<<<<<< HEAD
-	priv->datadir = env? g_strdup(env) : g_build_filename(PACKAGE_DATA_DIR, "gnome-inform7", NULL);
-=======
 	if(env) {
 		priv->datadir = g_file_new_for_path(env);
 	} else {
@@ -77,7 +74,6 @@
 		g_free(path);
 	}
 
->>>>>>> 8f03d7cd
 	env = g_getenv("GNOME_INFORM_LIBEXEC_DIR");
 	priv->libexecdir = g_file_new_for_path(env? env : PACKAGE_LIBEXEC_DIR);
 
@@ -106,17 +102,11 @@
 	priv->page_setup = gtk_page_setup_new();
 
 	/* Create the Gnome Inform7 dir if it doesn't already exist */
-<<<<<<< HEAD
-	gchar *extensions_dir = i7_app_get_extension_path(self, NULL, NULL);
-	g_mkdir_with_parents(extensions_dir, 0777);
-	g_free(extensions_dir);
-=======
-	GFile *extensions_dir = i7_app_get_extension_file(self, NULL, NULL);
-	if(!make_directory_unless_exists(extensions_dir, NULL, &error)) {
-		IO_ERROR_DIALOG(NULL, extensions_dir, error, _("creating the Inform directory"));
-	}
-	g_object_unref(extensions_dir);
->>>>>>> 8f03d7cd
+	GFile *extensions_file = i7_app_get_extension_file(self, NULL, NULL);
+	if(!make_directory_unless_exists(extensions_file, NULL, &error)) {
+		IO_ERROR_DIALOG(NULL, extensions_file, error, _("creating the Inform directory"));
+	}
+	g_object_unref(extensions_file);
 
 	/* Set up monitor for extensions directory */
 	i7_app_run_census(self, FALSE);
@@ -155,13 +145,8 @@
 i7_app_finalize(GObject *self)
 {
 	I7_APP_USE_PRIVATE(self, priv);
-<<<<<<< HEAD
-	g_free(priv->datadir);
-	g_free(priv->libexecdir);
-=======
 	g_object_unref(priv->datadir);
 	g_object_unref(priv->libexecdir);
->>>>>>> 8f03d7cd
 	i7_app_stop_monitoring_extensions_directory(I7_APP(self));
 	if(I7_APP(self)->prefs)
 		g_slice_free(I7PrefsWidgets, I7_APP(self)->prefs);
@@ -1026,12 +1011,6 @@
 		return NULL;
 	}
 
-<<<<<<< HEAD
-/* Returns the path to filename in the application libexec directory. Free
- string afterwards. */
-gchar *
-i7_app_get_binary_path(I7App *app, const gchar *filename)
-=======
 	return retval;
 }
 
@@ -1048,7 +1027,6 @@
  */
 GFile *
 i7_app_get_binary_file(I7App *app, const char *filename)
->>>>>>> 8f03d7cd
 {
 	GFile *retval = g_file_get_child(I7_APP_PRIVATE(app)->libexecdir, filename);
 
