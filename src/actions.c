--- conflicted
+++ resolved
@@ -1233,7 +1233,6 @@
 		"    Jonathan Liu\n"
 		"    Zachary Amsden\n"
 		"    David Leverton\n"
-<<<<<<< HEAD
 		"    Leandro Ribeiro\n"
 		"    Matteo Settenvini\n"
 		"In addition, Andrew Hunter's OS X version\n"
@@ -1251,9 +1250,6 @@
 		"    Ben Cressey et al.\n\n"
 		"Elastic tabstops invented by:\n"
 		"    Nick Gravgaard\n\n"
-=======
-		"    Matteo Settenvini\n"
->>>>>>> feff5b74
 		"Contributions to the compiler:\n"
 		"    Emily Short\n"
 		"    Gunther Schmidl\n"
