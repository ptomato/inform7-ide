--- conflicted
+++ resolved
@@ -1,4 +1,4 @@
-/* Copyright (C) 2006-2009, 2010, 2011, 2012 P. F. Chimento
+/* Copyright (C) 2006-2009, 2010, 2011, 2012, 2013 P. F. Chimento
  * This file is part of GNOME Inform 7.
  *
  * This program is free software: you can redistribute it and/or modify
@@ -195,15 +195,10 @@
 	/* Build the command line */
 	GSList *args = NULL;
 	I7App *theapp = i7_app_get();
-<<<<<<< HEAD
+	GSettings *prefs = i7_app_get_prefs(theapp);
 	GFile *ni_compiler = i7_app_get_binary_file(theapp, "ni");
 	GFile *extensions_dir = i7_app_get_data_file(theapp, "Extensions");
 	args = g_slist_prepend(args, g_file_get_path(ni_compiler));
-=======
-	GSettings *prefs = i7_app_get_prefs(theapp);
-
-	args = g_slist_prepend(args, i7_app_get_binary_path(theapp, "ni"));
->>>>>>> feff5b74
 	args = g_slist_prepend(args, g_strdup("-rules"));
 	args = g_slist_prepend(args, g_file_get_path(extensions_dir));
 	args = g_slist_prepend(args, g_strconcat("-extension=", i7_story_get_extension(data->story), NULL));
