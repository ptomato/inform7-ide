/* Copyright (C) 2010, 2011 P. F. Chimento
 * This file is part of GNOME Inform 7.
 *
 * This program is free software: you can redistribute it and/or modify
 * it under the terms of the GNU General Public License as published by
 * the Free Software Foundation, either version 3 of the License, or
 * (at your option) any later version.
 *
 * This program is distributed in the hope that it will be useful,
 * but WITHOUT ANY WARRANTY; without even the implied warranty of
 * MERCHANTABILITY or FITNESS FOR A PARTICULAR PURPOSE.  See the
 * GNU General Public License for more details.
 *
 * You should have received a copy of the GNU General Public License
 * along with this program.  If not, see <http://www.gnu.org/licenses/>.
 */

#include <string.h>
#include <glib.h>
#include <glib/gi18n.h>
#include <gtk/gtk.h>
#include <goocanvas.h>
#include <cairo.h>

#include "node.h"
#include "skein.h"

#define DIFFERS_BADGE_RADIUS 8.0

enum {
	PROP_0,
	PROP_COMMAND,
	PROP_LABEL,
	PROP_TRANSCRIPT_TEXT,
	PROP_EXPECTED_TEXT,
	PROP_CHANGED,
	PROP_BLESSED,
	PROP_LOCKED,
	PROP_PLAYED,
	PROP_SCORE
};

enum {
	NODE_UNPLAYED_UNBLESSED,
	NODE_UNPLAYED_BLESSED,
	NODE_PLAYED_UNBLESSED,
	NODE_PLAYED_BLESSED,
	NODE_NUM_PATTERNS
};
#define SELECT_PATTERN(played,blessed) (((played? 1:0) << 1) | (blessed? 1:0))

typedef struct _I7NodePrivate {
	gchar *id;
	gchar *command;
	gchar *label;
	gchar *transcript_text;
	gchar *expected_text;
	gboolean changed;
	gboolean blessed;
	gboolean played;
	gboolean locked;
	gint score;

	/* Graphical goodness */
	cairo_pattern_t *label_pattern;
	cairo_pattern_t *node_pattern[NODE_NUM_PATTERNS];
	GooCanvasItemModel *command_item;
	GooCanvasItemModel *label_item;
	GooCanvasItemModel *badge_item;
	GooCanvasItemModel *command_shape_item;
	GooCanvasItemModel *label_shape_item;

	/* x-coordinate */
	gdouble x;

	/* Cached values; initialize to -1 */
	gdouble command_width;
	gdouble command_height;
	gdouble label_width;
	gdouble label_height;
} I7NodePrivate;

#define I7_NODE_PRIVATE(o) (G_TYPE_INSTANCE_GET_PRIVATE((o), I7_TYPE_NODE, I7NodePrivate))
#define I7_NODE_USE_PRIVATE I7NodePrivate *priv = I7_NODE_PRIVATE(self)

G_DEFINE_TYPE(I7Node, i7_node, GOO_TYPE_CANVAS_GROUP_MODEL);

/* STATIC FUNCTIONS */

static void
update_node_background(I7Node *self)
{
	I7_NODE_USE_PRIVATE;
	g_object_set(priv->command_shape_item,
		"fill-pattern", priv->node_pattern[SELECT_PATTERN(priv->played, priv->blessed)],
		NULL);
}

static void
transcript_modified(I7Node *self)
{
	I7_NODE_USE_PRIVATE;

	gboolean old_changed_status = priv->changed;
	priv->changed = (strcmp(priv->transcript_text? priv->transcript_text : "",
							priv->expected_text? priv->expected_text : "") != 0);
	if(priv->changed != old_changed_status)
		g_object_notify(G_OBJECT(self), "changed");

	/* TODO clear diffs */

	if(priv->changed && priv->expected_text && strlen(priv->expected_text))
		/* TODO new diffs */;

	update_node_background(self);
}

gboolean
on_node_button_press(GooCanvasItem *item, GooCanvasItem *target_item, GdkEventButton *event, I7Node *self)
{
	I7Skein *skein = I7_SKEIN(goo_canvas_item_model_get_parent(GOO_CANVAS_ITEM_MODEL(self)));
	if(event->type == GDK_2BUTTON_PRESS && event->button == 1) {
		g_signal_emit_by_name(skein, "node-activate", self);
		return TRUE;
	} else if(event->type == GDK_BUTTON_PRESS && event->button == 3) {
		GooCanvas *view = goo_canvas_item_get_canvas(target_item);
		g_signal_emit_by_name(view, "node-menu-popup", self);
		return TRUE;
	}
	return FALSE;
}

gboolean
on_differs_badge_button_press(GooCanvasItem *item, GooCanvasItem *target_item, GdkEventButton *event, GooCanvasItemModel *model)
{
	I7Node *self = I7_NODE(goo_canvas_item_model_get_parent(GOO_CANVAS_ITEM_MODEL(model)));
	I7Skein *skein = I7_SKEIN(goo_canvas_item_model_get_parent(GOO_CANVAS_ITEM_MODEL(self)));
	if(event->type == GDK_2BUTTON_PRESS && event->button == 1) {
		g_signal_emit_by_name(skein, "differs-badge-activate", self);
		return TRUE;
	}
	return FALSE;
}

static void
i7_node_set_expected_text(I7Node *self, const gchar *text)
{
	I7_NODE_USE_PRIVATE;

	g_free(priv->expected_text);
	priv->expected_text = g_strdup(text? text : ""); /* silently accept NULL */

	/* Change newline separators to \n */
	if(strstr(priv->expected_text, "\r\n")) {
		gchar **lines = g_strsplit(priv->expected_text, "\r\n", 0);
		g_free(priv->expected_text);
		priv->expected_text = g_strjoinv("\n", lines);
		g_strfreev(lines);
	}
	priv->expected_text = g_strdelimit(priv->expected_text, "\r", '\n');

	if(strlen(priv->expected_text) == 0)
		priv->blessed = FALSE;

	transcript_modified(self);

	g_object_notify(G_OBJECT(self), "expected-text");
}

/* GENERAL STATIC FUNCTIONS */

static cairo_pattern_t *
create_node_pattern(double r, double g, double b)
{
	cairo_pattern_t *retval = cairo_pattern_create_radial(0.0, -0.33, 0.0, 0.0, 0.0, 1.0);
	cairo_pattern_add_color_stop_rgb(retval, 0.0, MAX(1.0, r * 1.5), MAX(1.0, g * 1.5), MAX(1.0, b * 1.5));
	cairo_pattern_add_color_stop_rgb(retval, 0.5, r, g, b);
	cairo_pattern_add_color_stop_rgb(retval, 0.75, r * 0.5, g * 0.5, b * 0.5);
	cairo_pattern_add_color_stop_rgb(retval, 1.0, r, g, b);
	return retval;
}

/* TYPE SYSTEM */

static void
i7_node_init(I7Node *self)
{
	I7_NODE_USE_PRIVATE;
	priv->id = g_strdup_printf("node-%p", self);
	self->gnode = g_node_new(self);
	self->tree_item = NULL;
	self->tree_points = goo_canvas_points_new(4);

	/* TODO diffs */

	/* Create the cairo gradients */
	/* Label */
	priv->label_pattern = cairo_pattern_create_linear(0.0, 0.0, 0.0, 1.0);
	cairo_pattern_add_color_stop_rgba(priv->label_pattern, 1.0, 0.0, 0.33, 0.0, 0.3);
	cairo_pattern_add_color_stop_rgba(priv->label_pattern, 0.67, 0.73, 0.84, 0.73, 0.1);
	cairo_pattern_add_color_stop_rgba(priv->label_pattern, 0.0, 0.5, 0.85, 0.5, 0.0);
	/* Node, unplayed, without blessed transcript text */
	priv->node_pattern[NODE_UNPLAYED_UNBLESSED] = create_node_pattern(0.26, 0.56, 0.26);
	/* Node, unplayed, with blessed transcript text */
	priv->node_pattern[NODE_UNPLAYED_BLESSED] = create_node_pattern(0.33, 0.7, 0.33);
	/* Node, played, without blessed transcript text */
	priv->node_pattern[NODE_PLAYED_UNBLESSED] = create_node_pattern(0.56, 0.51, 0.17);
	/* Node, played, with blessed transcript text */
	priv->node_pattern[NODE_PLAYED_BLESSED] = create_node_pattern(0.72, 0.64, 0.21);

	/* Create the canvas items, though some of them can't be drawn yet */
	priv->command_shape_item = goo_canvas_path_model_new(GOO_CANVAS_ITEM_MODEL(self), "",
		"stroke-pattern", NULL,
		"fill-pattern", priv->node_pattern[NODE_UNPLAYED_UNBLESSED],
		NULL);
	priv->label_shape_item = goo_canvas_path_model_new(GOO_CANVAS_ITEM_MODEL(self), "",
		"stroke-pattern", NULL,
		"fill-pattern", priv->label_pattern,
		NULL);
	priv->command_item = goo_canvas_text_model_new(GOO_CANVAS_ITEM_MODEL(self), "", 0.0, 0.0, -1, GTK_ANCHOR_CENTER, NULL);
	priv->label_item = goo_canvas_text_model_new(GOO_CANVAS_ITEM_MODEL(self), "", 0.0, 0.0, -1, GTK_ANCHOR_CENTER, NULL);
	priv->badge_item = goo_canvas_path_model_new(GOO_CANVAS_ITEM_MODEL(self), "",
	  "fill-color", "red",
	  "line-width", 0,
	  "visibility", GOO_CANVAS_ITEM_HIDDEN,
	  NULL);
	g_object_set_data(G_OBJECT(priv->badge_item), "path-drawn", NULL);
	g_object_set_data(G_OBJECT(priv->badge_item), "node-part", GINT_TO_POINTER(I7_NODE_PART_DIFFERS_BADGE));
	/* Avoid drawing the differs badges unless they're actually needed, otherwise
	it really slows down the story startup */

	priv->x = 0.0;
	priv->command_width = -1.0;
	priv->command_height = -1.0;
	priv->label_width = -1.0;
	priv->label_height = -1.0;
}

static void
i7_node_set_property(GObject *self, guint prop_id, const GValue *value, GParamSpec *pspec)
{
	I7_NODE_USE_PRIVATE;

	switch(prop_id) {
		case PROP_COMMAND:
			i7_node_set_command(I7_NODE(self), g_value_get_string(value));
			break;
		case PROP_LABEL:
			i7_node_set_label(I7_NODE(self), g_value_get_string(value));
			break;
		case PROP_TRANSCRIPT_TEXT:
			i7_node_set_transcript_text(I7_NODE(self), g_value_get_string(value));
			break;
		case PROP_EXPECTED_TEXT: /* Construct only */
			i7_node_set_expected_text(I7_NODE(self), g_value_get_string(value));
			break;
		case PROP_LOCKED:
			i7_node_set_locked(I7_NODE(self), g_value_get_boolean(value));
			break;
		case PROP_PLAYED:
			i7_node_set_played(I7_NODE(self), g_value_get_boolean(value));
			break;
		case PROP_SCORE: /* Construct only */
			priv->score = g_value_get_int(value);
			g_object_notify(self, "score");
			break;
		default:
			G_OBJECT_WARN_INVALID_PROPERTY_ID(self, prop_id, pspec);
	}
}

static void
i7_node_get_property(GObject *self, guint prop_id, GValue *value, GParamSpec *pspec)
{
	I7_NODE_USE_PRIVATE;

	switch(prop_id) {
		case PROP_COMMAND:
			g_value_set_string(value, priv->command);
			break;
		case PROP_LABEL:
			g_value_set_string(value, priv->label);
			break;
		case PROP_TRANSCRIPT_TEXT:
			g_value_set_string(value, priv->transcript_text);
			break;
		case PROP_EXPECTED_TEXT:
			g_value_set_string(value, priv->expected_text);
			break;
		case PROP_CHANGED:
			g_value_set_boolean(value, priv->changed);
			break;
		case PROP_BLESSED:
			g_value_set_boolean(value, priv->blessed);
			break;
		case PROP_LOCKED:
			g_value_set_boolean(value, priv->locked);
			break;
		case PROP_PLAYED:
			g_value_set_boolean(value, priv->played);
			break;
		case PROP_SCORE:
			g_value_set_int(value, priv->score);
			break;
		default:
			G_OBJECT_WARN_INVALID_PROPERTY_ID(self, prop_id, pspec);
	}
}

static void
unref_node(GNode *gnode)
{
	g_object_unref(gnode->data);
}

static void
i7_node_finalize(GObject *self)
{
	I7_NODE_USE_PRIVATE;

	cairo_pattern_destroy(priv->label_pattern);
	cairo_pattern_destroy(priv->node_pattern[NODE_UNPLAYED_UNBLESSED]);
	cairo_pattern_destroy(priv->node_pattern[NODE_UNPLAYED_BLESSED]);
	cairo_pattern_destroy(priv->node_pattern[NODE_PLAYED_UNBLESSED]);
	cairo_pattern_destroy(priv->node_pattern[NODE_PLAYED_BLESSED]);
	g_free(priv->command);
	g_free(priv->label);
	g_free(priv->transcript_text);
	g_free(priv->expected_text);
	g_free(priv->id);
	goo_canvas_points_unref(I7_NODE(self)->tree_points);

	/* recurse */
	g_node_children_foreach(I7_NODE(self)->gnode, G_TRAVERSE_ALL, (GNodeForeachFunc)unref_node, NULL);
	/* free the node itself */
	g_node_destroy(I7_NODE(self)->gnode);

	G_OBJECT_CLASS(i7_node_parent_class)->finalize(self);
}

static void
i7_node_class_init(I7NodeClass *klass)
{
	GObjectClass *object_class = G_OBJECT_CLASS(klass);
	object_class->set_property = i7_node_set_property;
	object_class->get_property = i7_node_get_property;
	object_class->finalize = i7_node_finalize;

	/* Install properties */
	GParamFlags flags = G_PARAM_LAX_VALIDATION | G_PARAM_STATIC_STRINGS;
	g_object_class_install_property(object_class, PROP_COMMAND,
		g_param_spec_string("command", _("Command"),
			_("The command entered in the game"),
			"", flags | G_PARAM_READWRITE | G_PARAM_CONSTRUCT));
	g_object_class_install_property(object_class, PROP_LABEL,
		g_param_spec_string("label", _("Label"),
			_("The text this node has been labelled with"),
			"", flags | G_PARAM_READWRITE | G_PARAM_CONSTRUCT));
	g_object_class_install_property(object_class, PROP_TRANSCRIPT_TEXT,
		g_param_spec_string("transcript-text", _("Transcript text"),
			_("The text produced by the command on the last play-through"),
			"", flags | G_PARAM_READWRITE | G_PARAM_CONSTRUCT));
	g_object_class_install_property(object_class, PROP_EXPECTED_TEXT,
		g_param_spec_string("expected-text", _("Expected text"),
			_("The text this command should produce"),
			"", flags | G_PARAM_READWRITE | G_PARAM_CONSTRUCT));
	g_object_class_install_property(object_class, PROP_CHANGED,
		g_param_spec_boolean("changed", _("Changed"),
			_("Whether the transcript text and expected text differ in this node"),
			FALSE, flags | G_PARAM_READABLE));
	g_object_class_install_property(object_class, PROP_BLESSED,
		g_param_spec_boolean("blessed", _("Blessed"),
			_("Whether this node has expected text"),
			FALSE, flags | G_PARAM_READABLE));
	g_object_class_install_property(object_class, PROP_LOCKED,
		g_param_spec_boolean("locked", _("Locked"),
			_("Whether this node is locked"),
			FALSE, flags | G_PARAM_READWRITE | G_PARAM_CONSTRUCT));
	g_object_class_install_property(object_class, PROP_PLAYED,
		g_param_spec_boolean("played", _("Played"),
			_("Whether this node is in the currently playing thread"),
			FALSE, flags | G_PARAM_READWRITE | G_PARAM_CONSTRUCT));
	g_object_class_install_property(object_class, PROP_SCORE,
		g_param_spec_int("score", _("Score"),
			_("This node's score, used for cleaning up the skein"),
			G_MININT16, G_MAXINT16, 0, flags | G_PARAM_READWRITE | G_PARAM_CONSTRUCT_ONLY));

	/* Private data */
	g_type_class_add_private(klass, sizeof(I7NodePrivate));
}

I7Node *
i7_node_new(const gchar *command, const gchar *label, const gchar *transcript,
	const gchar *expected, gboolean played, gboolean locked, int score,
	GooCanvasItemModel *skein)
{
	I7Node *self = g_object_new(I7_TYPE_NODE,
		"command", command,
		"label", label,
		"transcript-text", transcript,
		"expected-text", expected,
		"locked", locked,
		"played", played,
		"score", score,
		NULL);
	g_object_set(self, "parent", skein, NULL);
	return self;
}

gchar *
i7_node_get_command(I7Node *self)
{
	I7_NODE_USE_PRIVATE;
	return g_strdup(priv->command);
}

void
i7_node_set_command(I7Node *self, const gchar *command)
{
	I7_NODE_USE_PRIVATE;
	g_free(priv->command);
	priv->command = g_strdup(command? command : ""); /* silently accept NULL */

	/* Update the graphics */
	g_object_set(priv->command_item, "text", priv->command, NULL);
	priv->command_width = priv->command_height = -1.0;

	g_object_notify(G_OBJECT(self), "command");
}

/* Free after use */
gchar *
i7_node_get_label(I7Node *self)
{
	I7_NODE_USE_PRIVATE;
	return g_strdup(priv->label);
}

void
i7_node_set_label(I7Node *self, const gchar *label)
{
	I7_NODE_USE_PRIVATE;
	g_free(priv->label);
	priv->label = g_strdup(label? label : ""); /* silently accept NULL */

	/* Update the graphics */

	g_object_set(priv->label_item, "text", priv->label, NULL);
	priv->label_width = priv->label_height = -1.0;
	priv->command_width = priv->command_height = -1.0;

	g_object_notify(G_OBJECT(self), "label");
}

gboolean
i7_node_has_label(I7Node *self)
{
	I7_NODE_USE_PRIVATE;
	return (self->gnode->parent != NULL) && priv->label && (strlen(priv->label) > 0);
}

gchar *
i7_node_get_transcript_text(I7Node *self)
{
	I7_NODE_USE_PRIVATE;
	return g_strdup(priv->transcript_text);
}

void
i7_node_set_transcript_text(I7Node *self, const gchar *transcript)
{
	I7_NODE_USE_PRIVATE;
	g_free(priv->transcript_text);
	priv->transcript_text = g_strdup(transcript? transcript : ""); /* silently accept NULL */

	/* Change newline separators to \n */
	if(strstr(priv->transcript_text, "\r\n")) {
		gchar **lines = g_strsplit(priv->transcript_text, "\r\n", 0);
		g_free(priv->transcript_text);
		priv->transcript_text = g_strjoinv("\n", lines);
		g_strfreev(lines);
	}
	priv->transcript_text = g_strdelimit(priv->transcript_text, "\r", '\n');

	transcript_modified(self);

	g_object_notify(G_OBJECT(self), "transcript-text");
}

gchar *
i7_node_get_expected_text(I7Node *self)
{
	I7_NODE_USE_PRIVATE;
	return g_strdup(priv->expected_text);
}

gboolean
i7_node_get_changed(I7Node *self)
{
	I7_NODE_USE_PRIVATE;
	return priv->changed;
}

gboolean
i7_node_get_locked(I7Node *self)
{
	I7_NODE_USE_PRIVATE;
	return priv->locked;
}

void
i7_node_set_locked(I7Node *self, gboolean locked)
{
	I7_NODE_USE_PRIVATE;
	priv->locked = locked;
	g_object_notify(G_OBJECT(self), "locked");
}

gboolean
i7_node_get_played(I7Node *self)
{
	I7_NODE_USE_PRIVATE;
	return priv->played;
}

void
i7_node_set_played(I7Node *self, gboolean played)
{
	I7_NODE_USE_PRIVATE;
	priv->played = played;
	update_node_background(self);
	g_object_notify(G_OBJECT(self), "played");
}

gboolean
i7_node_get_blessed(I7Node *self)
{
	I7_NODE_USE_PRIVATE;
	return priv->blessed;
}

void
i7_node_bless(I7Node *self)
{
	I7_NODE_USE_PRIVATE;
	i7_node_set_expected_text(self, priv->transcript_text);
}

gint i7_node_get_score(I7Node *self)
{
	I7_NODE_USE_PRIVATE;
	return priv->score;
}

void i7_node_set_score(I7Node *self, gint score)
{
	I7_NODE_USE_PRIVATE;
	priv->score = score;
	g_object_notify(G_OBJECT(self), "score");
}

gdouble
i7_node_get_tree_width(I7Node *self, GooCanvasItemModel *skein, GooCanvas *canvas)
{
	I7_NODE_USE_PRIVATE;
	gdouble spacing;
	g_object_get(skein, "horizontal-spacing", &spacing, NULL);

	/* Get the tree width of all children */
	int i;
	gdouble total = 0.0;
	for(i = 0; i < g_node_n_children(self->gnode); i++) {
		total += i7_node_get_tree_width(g_node_nth_child(self->gnode, i)->data, skein, canvas);
		if(i > 0)
			total += spacing;
	}
	/* Return whichever is larger, that or the node width */
	if(priv->command_width < 0.0)
		i7_node_calculate_size(self, skein, canvas);
	gdouble width = MAX(priv->command_width, priv->label_width);
	return MAX(total, width);
}

const gchar *
i7_node_get_unique_id(I7Node *self)
{
	I7_NODE_USE_PRIVATE;
	return priv->id;
}

gboolean
i7_node_in_thread(I7Node *self, I7Node *endnode)
{
	return (endnode == self) || g_node_is_ancestor(self->gnode, endnode->gnode);
}

gboolean
i7_node_is_root(I7Node *self)
{
	return self->gnode->parent == NULL;
}

/* Is there a child node with the given command? (@command should already be
escaped.) */
I7Node *
i7_node_find_child(I7Node *self, const gchar *command)
{
	I7Node *node = NULL;
	GNode *gnode = self->gnode->children;
	while(gnode != NULL) {
		gchar *cmp_command = i7_node_get_command(I7_NODE(gnode->data));
		/* Special case: NULL is treated as "" */
		if((strlen(cmp_command) == 0 && (command == NULL || strlen(command) == 0)) || (strcmp(cmp_command, command) == 0)) {
			g_free(cmp_command);
			node = gnode->data;
			break;
		}
		gnode = gnode->next;
		g_free(cmp_command);
	}

	return node;
}

static void
write_child_pointer(GNode *gnode, GString *string)
{
	g_string_append_printf(string, "      <child nodeId=\"%s\"/>\n", I7_NODE_PRIVATE(gnode->data)->id);
}

gchar *
i7_node_get_xml(I7Node *self)
{
	I7_NODE_USE_PRIVATE;

	/* Escape the following strings if necessary */
	gchar *command = g_markup_escape_text(priv->command, -1);
	gchar *transcript_text = g_markup_escape_text(priv->transcript_text, -1);
	gchar *expected_text = g_markup_escape_text(priv->expected_text, -1);
	gchar *label = g_markup_escape_text(priv->label, -1);

	GString *string = g_string_new("");
	g_string_append_printf(string, "  <item nodeId=\"%s\">\n", priv->id);
	g_string_append_printf(string, "    <command xml:space=\"preserve\">%s</command>\n", command);
	g_string_append_printf(string, "    <result xml:space=\"preserve\">%s</result>\n", transcript_text);
	g_string_append_printf(string, "    <commentary xml:space=\"preserve\">%s</commentary>\n", expected_text);
	g_string_append_printf(string, "    <played>%s</played>\n", priv->played? "YES" : "NO");
	g_string_append_printf(string, "    <changed>%s</changed>\n", priv->changed? "YES" : "NO");
	g_string_append_printf(string, "    <temporary score=\"%d\">%s</temporary>\n", priv->score, priv->locked? "NO" : "YES");

	if(label)
		g_string_append_printf(string, "    <annotation xml:space=\"preserve\">%s</annotation>\n", label);
	if(self->gnode->children) {
		g_string_append(string, "    <children>\n");
		g_node_children_foreach(self->gnode, G_TRAVERSE_ALL, (GNodeForeachFunc)write_child_pointer, string);
		g_string_append(string, "    </children>\n");
	}
	g_string_append(string, "  </item>\n");
	/* Free strings if necessary */
	g_free(command);
	g_free(transcript_text);
	g_free(expected_text);
	g_free(label);

	return g_string_free(string, FALSE); /* return cstr */
}

gdouble
i7_node_get_x(I7Node *self)
{
	I7_NODE_USE_PRIVATE;
	return priv->x;
}

void
i7_node_layout(I7Node *self, GooCanvasItemModel *skein, GooCanvas *canvas, gdouble x)
{
	I7_NODE_USE_PRIVATE;

	gdouble hspacing, vspacing;
	g_object_get(skein,
		"horizontal-spacing", &hspacing,
		"vertical-spacing", &vspacing,
		NULL);

	if(g_node_n_children(self->gnode) == 1)
		i7_node_layout(self->gnode->children->data, skein, canvas, x);
	else {
		/* Find the total width of all descendant nodes */
		gdouble total = i7_node_get_tree_width(self, skein, canvas);
		/* Lay out each child node */
		GNode *child;
		gdouble child_x = 0.0;

		for(child = self->gnode->children; child; child = child->next) {
			gdouble treewidth = i7_node_get_tree_width(child->data, skein, canvas);
			i7_node_layout(child->data, skein, canvas, x - total * 0.5 + child_x + treewidth * 0.5);
			child_x += treewidth + hspacing;
		}
	}

	/* Move the node's group to its proper place */
	gdouble y = (gdouble)(g_node_depth(self->gnode) - 1.0) * vspacing;
	g_object_set(self, "x", x, "y", y, NULL);
	
	/* Cache the x coordinate */
	priv->x = x;
}

static void
redraw_command(I7Node *self, double width, double height)
{
	I7_NODE_USE_PRIVATE;
	cairo_matrix_t matrix;
	char *path;
	
	/* Calculate the scale for the pattern gradients */
	cairo_matrix_init_scale(&matrix, 0.5 / width, 1.0 / height);
	cairo_pattern_set_matrix(priv->node_pattern[NODE_UNPLAYED_UNBLESSED], &matrix);
	cairo_pattern_set_matrix(priv->node_pattern[NODE_UNPLAYED_BLESSED], &matrix);
	cairo_pattern_set_matrix(priv->node_pattern[NODE_PLAYED_UNBLESSED], &matrix);
	cairo_pattern_set_matrix(priv->node_pattern[NODE_PLAYED_BLESSED], &matrix);

	/* Draw the text background */
	path = g_strdup_printf(
	    "M %.1f -%.1f "              /* Move-to (w/2, -h/2) */
		"a %.1f,%.1f 0 0,1 0,%.1f "  /* Arc r=(h/2, h/2) rot=0 large=0 dir=1 rel-to (0, h) */
		"h -%.1f "                   /* Horizontal-line-rel-to (-w) */
		"a %.1f,%.1f 0 0,1 0,-%.1f " /* Arc r=(h/2, h/2) rot=0 large=0 dir=1 rel-to (0, -h) */
		"Z",                         /* Close-path */
		width / 2, height / 2,
	    height / 2, height / 2, height,
	    width,
	    height / 2, height / 2, height);
	g_object_set(priv->command_shape_item, "data", path, NULL);
	g_free(path);

	priv->command_width = width;
	priv->command_height = height;
}

static void
redraw_label(I7Node *self, double width, double height)
{
	I7_NODE_USE_PRIVATE;
	cairo_matrix_t matrix;
	char *path;

	/* Calculate the scale for the pattern gradient */
	cairo_matrix_init_scale(&matrix, 0.5 / width, -1.0 / height);
	cairo_pattern_set_matrix(priv->label_pattern, &matrix);
	
	path = g_strdup_printf(
	    "M %.1f,%.1f "                   /* Move-to (w/2+h, h/2) */
		"a %.1f,%.1f 0 0,0 -%.1f,-%.1f " /* Arc r=(h, h) rot=0 large=0 dir=0 rel-to (-h, -h) */
		"h -%.1f "                       /* Horizontal-line-rel-to (-w) */
		"a %.1f,%.1f 0 0,0 -%.1f,%.1f "  /* Arc r=(h, h) rot=0 large=0 dir=0 rel-to (-h, h) */
		"Z",
		width / 2 + height, height / 2,
		height, height, height, height,
		width,			                       
		height, height, height, height);
	g_object_set(priv->label_shape_item,
		"data", path,
		"visibility", GOO_CANVAS_ITEM_VISIBLE,
		NULL);
	g_free(path);

	priv->label_width = width;
	priv->label_height = height;
}

static void
draw_differs_badge(I7Node *self)
{
	I7_NODE_USE_PRIVATE;
	
	if(g_object_get_data(G_OBJECT(priv->badge_item), "path-drawn") == NULL) {
		/* if the differs badge hasn't been drawn yet, draw it */
		g_object_set(priv->badge_item, "data",
		"M 1.0,0.0 0.691,0.112 0.949,0.317 0.62,0.325 0.799,0.601 "
		"0.485,0.505 0.568,0.823 0.3,0.632 0.278,0.961 0.084,0.695 -0.04,0.999 "
		"-0.14,0.686 -0.355,0.935 -0.35,0.606 -0.632,0.775 -0.524,0.464 "
		"-0.845,0.534 -0.644,0.274 -0.971,0.239 -0.698,0.056 -0.997,-0.08 "
		"-0.68,-0.168 -0.92,-0.392 -0.592,-0.374 -0.749,-0.663 -0.443,-0.542 "
		"-0.5,-0.866 -0.248,-0.655 -0.2,-0.98 -0.028,-0.699 0.121,-0.993 "
		"0.195,-0.672 0.429,-0.903 0.398,-0.576 0.693,-0.721 0.56,-0.421 "
		"0.885,-0.465 0.664,-0.222 0.987,-0.16 0.7,-0.0 Z",
		"visibility", GOO_CANVAS_ITEM_VISIBLE,
		NULL);
		/* That SVG code is generated with this Python code:
		import numpy as N
		angles = N.linspace(0, 2 * N.pi, 40)
		radii = N.ones_like(angles)
		radii[1::2] *= 0.7
		xs = radii * N.cos(angles)
		ys = radii * N.sin(angles)
		print "M",
		for x, y in zip(xs, ys):
			print "{0:.3},{1:.3}".format(round(x, 3), round(y, 3)),
		print "Z" */
		g_object_set_data(G_OBJECT(priv->badge_item), "path-drawn", GINT_TO_POINTER(1));
	} else
		g_object_set(priv->badge_item, "visibility", GOO_CANVAS_ITEM_VISIBLE, NULL);
}

void
i7_node_calculate_size(I7Node *self, GooCanvasItemModel *skein, GooCanvas *canvas)
{
	I7_NODE_USE_PRIVATE;
	GooCanvasBounds size;
	GooCanvasItem *item;
	double command_width, command_height;
	double label_width = 0.0, label_height = 0.0;
	gboolean command_width_changed, command_height_changed;
	gboolean label_width_changed, label_height_changed;

	/* Calculate the bounds of the command text and label text */
	item = goo_canvas_get_item(canvas, priv->command_item);
	goo_canvas_item_get_bounds(item, &size);
<<<<<<< HEAD
	width = size.x2 - size.x1;
	height = size.y2 - size.y1;

	if((width != 0.0 && priv->command_width != width) || (height != 0.0 && priv->command_height != height)) {
		/* Move the label, its background, and the differs badge */
		g_object_set(priv->label_item, "x", 0.0, "y", -height, NULL);
		g_object_set(priv->label_shape_item, "x", 0.0, "y", -height, NULL);
		g_object_set(priv->badge_item, 
			"x", width / 2 + DIFFERS_BADGE_WIDTH,
			"y", height / 2,
			"width", DIFFERS_BADGE_WIDTH,
			"height", DIFFERS_BADGE_WIDTH,
			NULL);

		/* Calculate the scale for the pattern gradients */
		cairo_matrix_init_scale(&matrix, 0.5 / width, 1.0 / height);
		cairo_pattern_set_matrix(priv->node_pattern[NODE_UNPLAYED_UNBLESSED], &matrix);
		cairo_pattern_set_matrix(priv->node_pattern[NODE_UNPLAYED_BLESSED], &matrix);
		cairo_pattern_set_matrix(priv->node_pattern[NODE_PLAYED_UNBLESSED], &matrix);
		cairo_pattern_set_matrix(priv->node_pattern[NODE_PLAYED_BLESSED], &matrix);

		/* Draw the text background */
		path = g_strdup_printf("M %.1f -%.1f "
			"a %.1f,%.1f 0 0,1 0,%.1f "
			"h -%.1f "
			"a %.1f,%.1f 0 0,1 0,-%.1f "
			"Z",
			width / 2, height / 2, height / 2, height / 2, height, width,
			height / 2, height / 2, height);
		g_object_set(priv->command_shape_item, "data", path, NULL);
		g_free(path);

		/* If the size of the node has changed, we need to relayout the skein */
		size_changed = TRUE;
		priv->command_width = width;
		priv->command_height = height;
	}
=======
	command_width = size.x2 - size.x1;
	command_height = size.y2 - size.y1;
>>>>>>> c49b0f87

	if(i7_node_has_label(self)) {
		item = goo_canvas_get_item(canvas, priv->label_item);
		goo_canvas_item_get_bounds(item, &size);
		label_width = size.x2 - size.x1;
		label_height = size.y2 - size.y1;
	}

	command_width_changed = command_width != 0.0 && priv->command_width != command_width;
	command_height_changed = command_height != 0.0 && priv->command_height != command_height;
	label_width_changed = label_width != 0.0 && priv->label_width != label_width;
	label_height_changed = label_height != 0.0 && priv->label_height != label_height;
	
	if(command_width_changed || command_height_changed)
		redraw_command(self, command_width, command_height);

	if(command_height_changed)
		g_object_set(priv->label_item, "x", 0.0, "y", -command_height, NULL);

	/* Draw the label background */
	if(i7_node_has_label(self)) {
		if(label_width_changed || label_height_changed)
			redraw_label(self, label_width, label_height);

		if(label_width_changed || label_height_changed || command_height_changed)
			g_object_set(priv->label_shape_item,
			    "x", -0.5 * label_width - label_height,
			    "y", -command_height - 0.5 * label_height,
				NULL);
	} else {
		g_object_set(priv->label_shape_item,
			"data", "",
			"visibility", GOO_CANVAS_ITEM_HIDDEN,
			NULL);
	}

	/* Show or hide the differs badge */
	if(priv->changed && priv->expected_text && *priv->expected_text) {
		draw_differs_badge(self);
		
		if(command_width_changed || command_height_changed)
			g_object_set(priv->badge_item, 
				"x", command_width / 2,
				"y", command_height / 2 - DIFFERS_BADGE_RADIUS,
				"width", DIFFERS_BADGE_RADIUS * 2,
				"height", DIFFERS_BADGE_RADIUS * 2,
				NULL);
	} else
		g_object_set(priv->badge_item, "visibility", GOO_CANVAS_ITEM_HIDDEN, NULL);
}

void
i7_node_invalidate_size(I7Node *self)
{
	I7_NODE_USE_PRIVATE;
	priv->command_width = -1.0;
	priv->command_height = -1.0;
	priv->label_width = -1.0;
	priv->label_height = -1.0;
}

static gboolean
i7_goo_canvas_item_get_onscreen_coordinates(GooCanvasItem *item, GooCanvas *canvas, gint *x, gint *y)
{
	GooCanvasBounds bounds;
	GtkAllocation allocation;
	gdouble canvas_x, canvas_y;
	gdouble top, bottom, left, right, item_x, item_y;

	/* Find out the size and coordinates of the current viewport */
	goo_canvas_get_bounds(canvas, &canvas_x, &canvas_y, NULL, NULL);
	GtkWidget *scrolled_window = gtk_widget_get_parent(GTK_WIDGET(canvas));
	g_assert(GTK_IS_SCROLLED_WINDOW(scrolled_window));
	GtkAdjustment *adj = gtk_scrolled_window_get_hadjustment(GTK_SCROLLED_WINDOW(scrolled_window));
	left = canvas_x + gtk_adjustment_get_value(adj);
	right = left + gtk_adjustment_get_page_size(adj);
	adj = gtk_scrolled_window_get_vadjustment(GTK_SCROLLED_WINDOW(scrolled_window));
	top = canvas_y + gtk_adjustment_get_value(adj);
	bottom = top + gtk_adjustment_get_page_size(adj);

	/* Make sure item is currently displayed */
	goo_canvas_item_get_bounds(item, &bounds);
	if(bounds.x1 > right || bounds.x2 < left || bounds.y1 > bottom || bounds.y2 < top) {
		g_warning("Node not onscreen in canvas");
		return FALSE;
	}

	/* Find out the onscreen coordinates of the canvas viewport */
	gtk_widget_get_allocation(GTK_WIDGET(canvas), &allocation);

	if(x) {
		item_x = bounds.x1;
		*x = (gint)(item_x - left) + allocation.x;
	}
	if(y) {
		item_y = bounds.y1;
		*y = (gint)(item_y - top) + allocation.y;
	}
	return TRUE;
}

gboolean
i7_node_get_command_coordinates(I7Node *self, gint *x, gint *y, GooCanvas *canvas)
{
	g_return_val_if_fail(self || I7_IS_NODE(self), FALSE);
	g_return_val_if_fail(canvas || GOO_IS_CANVAS(canvas), FALSE);

	I7_NODE_USE_PRIVATE;

	return i7_goo_canvas_item_get_onscreen_coordinates(goo_canvas_get_item(canvas, GOO_CANVAS_ITEM_MODEL(priv->command_item)), canvas, x, y);
}

gboolean
i7_node_get_label_coordinates(I7Node *self, gint *x, gint *y, GooCanvas *canvas)
{
	g_return_val_if_fail(self || I7_IS_NODE(self), FALSE);
	g_return_val_if_fail(canvas || GOO_IS_CANVAS(canvas), FALSE);

	I7_NODE_USE_PRIVATE;

	return i7_goo_canvas_item_get_onscreen_coordinates(goo_canvas_get_item(canvas, GOO_CANVAS_ITEM_MODEL(priv->label_item)), canvas, x, y);
}<|MERGE_RESOLUTION|>--- conflicted
+++ resolved
@@ -818,48 +818,9 @@
 	/* Calculate the bounds of the command text and label text */
 	item = goo_canvas_get_item(canvas, priv->command_item);
 	goo_canvas_item_get_bounds(item, &size);
-<<<<<<< HEAD
-	width = size.x2 - size.x1;
-	height = size.y2 - size.y1;
-
-	if((width != 0.0 && priv->command_width != width) || (height != 0.0 && priv->command_height != height)) {
-		/* Move the label, its background, and the differs badge */
-		g_object_set(priv->label_item, "x", 0.0, "y", -height, NULL);
-		g_object_set(priv->label_shape_item, "x", 0.0, "y", -height, NULL);
-		g_object_set(priv->badge_item, 
-			"x", width / 2 + DIFFERS_BADGE_WIDTH,
-			"y", height / 2,
-			"width", DIFFERS_BADGE_WIDTH,
-			"height", DIFFERS_BADGE_WIDTH,
-			NULL);
-
-		/* Calculate the scale for the pattern gradients */
-		cairo_matrix_init_scale(&matrix, 0.5 / width, 1.0 / height);
-		cairo_pattern_set_matrix(priv->node_pattern[NODE_UNPLAYED_UNBLESSED], &matrix);
-		cairo_pattern_set_matrix(priv->node_pattern[NODE_UNPLAYED_BLESSED], &matrix);
-		cairo_pattern_set_matrix(priv->node_pattern[NODE_PLAYED_UNBLESSED], &matrix);
-		cairo_pattern_set_matrix(priv->node_pattern[NODE_PLAYED_BLESSED], &matrix);
-
-		/* Draw the text background */
-		path = g_strdup_printf("M %.1f -%.1f "
-			"a %.1f,%.1f 0 0,1 0,%.1f "
-			"h -%.1f "
-			"a %.1f,%.1f 0 0,1 0,-%.1f "
-			"Z",
-			width / 2, height / 2, height / 2, height / 2, height, width,
-			height / 2, height / 2, height);
-		g_object_set(priv->command_shape_item, "data", path, NULL);
-		g_free(path);
-
-		/* If the size of the node has changed, we need to relayout the skein */
-		size_changed = TRUE;
-		priv->command_width = width;
-		priv->command_height = height;
-	}
-=======
+
 	command_width = size.x2 - size.x1;
 	command_height = size.y2 - size.y1;
->>>>>>> c49b0f87
 
 	if(i7_node_has_label(self)) {
 		item = goo_canvas_get_item(canvas, priv->label_item);
