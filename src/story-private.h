--- conflicted
+++ resolved
@@ -1,8 +1,4 @@
-<<<<<<< HEAD
-/* Copyright (C) 2008, 2009, 2010, 2012 P. F. Chimento
-=======
-/* Copyright (C) 2008, 2009, 2010, 2011 P. F. Chimento
->>>>>>> feff5b74
+/* Copyright (C) 2008, 2009, 2010, 2011, 2012, 2013 P. F. Chimento
  * This file is part of GNOME Inform 7.
  *
  * This program is free software: you can redistribute it and/or modify
